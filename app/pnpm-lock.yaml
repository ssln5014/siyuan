lockfileVersion: '6.0'

settings:
  autoInstallPeers: true
  excludeLinksFromLockfile: false

dependencies:
  '@electron/remote':
    specifier: ^2.0.12
<<<<<<< HEAD
    version: 2.0.12(electron@27.1.0)
=======
    version: 2.0.12(electron@27.1.2)
>>>>>>> a75abfb8

devDependencies:
  '@types/node':
    specifier: ^18.13.0
    version: 18.13.0
  '@typescript-eslint/eslint-plugin':
    specifier: ^5.30.6
    version: 5.30.6(@typescript-eslint/parser@5.30.6)(eslint@8.19.0)(typescript@4.7.4)
  '@typescript-eslint/parser':
    specifier: ^5.30.6
    version: 5.30.6(eslint@8.19.0)(typescript@4.7.4)
  blueimp-md5:
    specifier: ^2.19.0
    version: 2.19.0
  clean-webpack-plugin:
    specifier: ^4.0.0
    version: 4.0.0(webpack@5.76.0)
  css-loader:
    specifier: ^6.7.1
    version: 6.7.1(webpack@5.76.0)
  dayjs:
    specifier: ^1.11.5
    version: 1.11.5
  electron:
<<<<<<< HEAD
    specifier: 27.1.0
    version: 27.1.0
=======
    specifier: 27.1.2
    version: 27.1.2
>>>>>>> a75abfb8
  electron-builder:
    specifier: ^24.6.3
    version: 24.6.3
  encoding:
    specifier: ^0.1.13
    version: 0.1.13
  esbuild-loader:
    specifier: ^3.0.1
    version: 3.0.1(webpack@5.76.0)
  eslint:
    specifier: ^8.19.0
    version: 8.19.0
  file-loader:
    specifier: ^6.2.0
    version: 6.2.0(webpack@5.76.0)
  html-loader:
    specifier: ^2.1.2
    version: 2.1.2(webpack@5.76.0)
  html-webpack-plugin:
    specifier: ^5.5.0
    version: 5.5.0(webpack@5.76.0)
  iconv-lite:
    specifier: ^0.6.3
    version: 0.6.3
  ifdef-loader:
    specifier: ^2.3.2
    version: 2.3.2
  mini-css-extract-plugin:
    specifier: 2.7.6
    version: 2.7.6(webpack@5.76.0)
  path-browserify:
    specifier: ^1.0.1
    version: 1.0.1
  safer-buffer:
    specifier: ^2.1.2
    version: 2.1.2
  sass:
    specifier: ^1.53.0
    version: 1.53.0
  sass-loader:
    specifier: ^12.6.0
    version: 12.6.0(sass@1.53.0)(webpack@5.76.0)
  typescript:
    specifier: ^4.7.4
    version: 4.7.4
  webpack:
    specifier: ^5.76.0
    version: 5.76.0(webpack-cli@4.10.0)
  webpack-bundle-analyzer:
    specifier: ^4.5.0
    version: 4.5.0
  webpack-cli:
    specifier: ^4.10.0
    version: 4.10.0(webpack-bundle-analyzer@4.5.0)(webpack@5.76.0)

packages:

  /7zip-bin@5.1.1:
    resolution: {integrity: sha512-sAP4LldeWNz0lNzmTird3uWfFDWWTeg6V/MsmyyLR9X1idwKBWIgt/ZvinqQldJm3LecKEs1emkbquO6PCiLVQ==}
    dev: true

  /@develar/schema-utils@2.6.5:
    resolution: {integrity: sha512-0cp4PsWQ/9avqTVMCtZ+GirikIA36ikvjtHweU4/j8yLtgObI0+JUPhYFScgwlteveGB1rt3Cm8UhN04XayDig==}
    engines: {node: '>= 8.9.0'}
    dependencies:
      ajv: 6.12.6
      ajv-keywords: 3.5.2(ajv@6.12.6)
    dev: true

  /@discoveryjs/json-ext@0.5.7:
    resolution: {integrity: sha512-dBVuXR082gk3jsFp7Rd/JI4kytwGHecnCoTtXFb7DB6CNHp4rg5k1bhg0nWdLGLnOV71lmDzGQaLMy8iPLY0pw==}
    engines: {node: '>=10.0.0'}
    dev: true

  /@electron/asar@3.2.4:
    resolution: {integrity: sha512-lykfY3TJRRWFeTxccEKdf1I6BLl2Plw81H0bbp4Fc5iEc67foDCa5pjJQULVgo0wF+Dli75f3xVcdb/67FFZ/g==}
    engines: {node: '>=10.12.0'}
    hasBin: true
    dependencies:
      chromium-pickle-js: 0.2.0
      commander: 5.1.0
      glob: 7.2.3
      minimatch: 3.1.2
    dev: true

  /@electron/get@2.0.2:
    resolution: {integrity: sha512-eFZVFoRXb3GFGd7Ak7W4+6jBl9wBtiZ4AaYOse97ej6mKj5tkyO0dUnUChs1IhJZtx1BENo4/p4WUTXpi6vT+g==}
    engines: {node: '>=12'}
    dependencies:
      debug: 4.3.4
      env-paths: 2.2.1
      fs-extra: 8.1.0
      got: 11.8.6
      progress: 2.0.3
      semver: 6.3.1
      sumchecker: 3.0.1
    optionalDependencies:
      global-agent: 3.0.0
    transitivePeerDependencies:
      - supports-color

  /@electron/notarize@1.2.4:
    resolution: {integrity: sha512-W5GQhJEosFNafewnS28d3bpQ37/s91CDWqxVchHfmv2dQSTWpOzNlUVQwYzC1ay5bChRV/A9BTL68yj0Pa+TSg==}
    engines: {node: '>= 10.0.0'}
    dependencies:
      debug: 4.3.4
      fs-extra: 9.1.0
    transitivePeerDependencies:
      - supports-color
    dev: true

  /@electron/osx-sign@1.0.4:
    resolution: {integrity: sha512-xfhdEcIOfAZg7scZ9RQPya1G1lWo8/zMCwUXAulq0SfY7ONIW+b9qGyKdMyuMctNYwllrIS+vmxfijSfjeh97g==}
    engines: {node: '>=12.0.0'}
    hasBin: true
    dependencies:
      compare-version: 0.1.2
      debug: 4.3.4
      fs-extra: 10.1.0
      isbinaryfile: 4.0.10
      minimist: 1.2.8
      plist: 3.0.6
    transitivePeerDependencies:
      - supports-color
    dev: true

<<<<<<< HEAD
  /@electron/remote@2.0.12(electron@27.1.0):
=======
  /@electron/remote@2.0.12(electron@27.1.2):
>>>>>>> a75abfb8
    resolution: {integrity: sha512-IJN6xLAxptq5MCvXNCU6+pdQyz0DjpPtX6g2TPJftu3Z9pU6BTdnos9ZMN8nK471LkASqiA6C+Hzjv5SS8PAQw==}
    peerDependencies:
      electron: '>= 13.0.0'
    dependencies:
<<<<<<< HEAD
      electron: 27.1.0
=======
      electron: 27.1.2
>>>>>>> a75abfb8
    dev: false

  /@electron/universal@1.3.4:
    resolution: {integrity: sha512-BdhBgm2ZBnYyYRLRgOjM5VHkyFItsbggJ0MHycOjKWdFGYwK97ZFXH54dTvUWEfha81vfvwr5On6XBjt99uDcg==}
    engines: {node: '>=8.6'}
    dependencies:
      '@electron/asar': 3.2.4
      '@malept/cross-spawn-promise': 1.1.1
      debug: 4.3.4
      dir-compare: 3.3.0
      fs-extra: 9.1.0
      minimatch: 3.1.2
      plist: 3.0.6
    transitivePeerDependencies:
      - supports-color
    dev: true

  /@esbuild/android-arm64@0.17.10:
    resolution: {integrity: sha512-ht1P9CmvrPF5yKDtyC+z43RczVs4rrHpRqrmIuoSvSdn44Fs1n6DGlpZKdK6rM83pFLbVaSUwle8IN+TPmkv7g==}
    engines: {node: '>=12'}
    cpu: [arm64]
    os: [android]
    requiresBuild: true
    dev: true
    optional: true

  /@esbuild/android-arm@0.17.10:
    resolution: {integrity: sha512-7YEBfZ5lSem9Tqpsz+tjbdsEshlO9j/REJrfv4DXgKTt1+/MHqGwbtlyxQuaSlMeUZLxUKBaX8wdzlTfHkmnLw==}
    engines: {node: '>=12'}
    cpu: [arm]
    os: [android]
    requiresBuild: true
    dev: true
    optional: true

  /@esbuild/android-x64@0.17.10:
    resolution: {integrity: sha512-CYzrm+hTiY5QICji64aJ/xKdN70IK8XZ6iiyq0tZkd3tfnwwSWTYH1t3m6zyaaBxkuj40kxgMyj1km/NqdjQZA==}
    engines: {node: '>=12'}
    cpu: [x64]
    os: [android]
    requiresBuild: true
    dev: true
    optional: true

  /@esbuild/darwin-arm64@0.17.10:
    resolution: {integrity: sha512-3HaGIowI+nMZlopqyW6+jxYr01KvNaLB5znXfbyyjuo4lE0VZfvFGcguIJapQeQMS4cX/NEispwOekJt3gr5Dg==}
    engines: {node: '>=12'}
    cpu: [arm64]
    os: [darwin]
    requiresBuild: true
    dev: true
    optional: true

  /@esbuild/darwin-x64@0.17.10:
    resolution: {integrity: sha512-J4MJzGchuCRG5n+B4EHpAMoJmBeAE1L3wGYDIN5oWNqX0tEr7VKOzw0ymSwpoeSpdCa030lagGUfnfhS7OvzrQ==}
    engines: {node: '>=12'}
    cpu: [x64]
    os: [darwin]
    requiresBuild: true
    dev: true
    optional: true

  /@esbuild/freebsd-arm64@0.17.10:
    resolution: {integrity: sha512-ZkX40Z7qCbugeK4U5/gbzna/UQkM9d9LNV+Fro8r7HA7sRof5Rwxc46SsqeMvB5ZaR0b1/ITQ/8Y1NmV2F0fXQ==}
    engines: {node: '>=12'}
    cpu: [arm64]
    os: [freebsd]
    requiresBuild: true
    dev: true
    optional: true

  /@esbuild/freebsd-x64@0.17.10:
    resolution: {integrity: sha512-0m0YX1IWSLG9hWh7tZa3kdAugFbZFFx9XrvfpaCMMvrswSTvUZypp0NFKriUurHpBA3xsHVE9Qb/0u2Bbi/otg==}
    engines: {node: '>=12'}
    cpu: [x64]
    os: [freebsd]
    requiresBuild: true
    dev: true
    optional: true

  /@esbuild/linux-arm64@0.17.10:
    resolution: {integrity: sha512-g1EZJR1/c+MmCgVwpdZdKi4QAJ8DCLP5uTgLWSAVd9wlqk9GMscaNMEViG3aE1wS+cNMzXXgdWiW/VX4J+5nTA==}
    engines: {node: '>=12'}
    cpu: [arm64]
    os: [linux]
    requiresBuild: true
    dev: true
    optional: true

  /@esbuild/linux-arm@0.17.10:
    resolution: {integrity: sha512-whRdrrl0X+9D6o5f0sTZtDM9s86Xt4wk1bf7ltx6iQqrIIOH+sre1yjpcCdrVXntQPCNw/G+XqsD4HuxeS+2QA==}
    engines: {node: '>=12'}
    cpu: [arm]
    os: [linux]
    requiresBuild: true
    dev: true
    optional: true

  /@esbuild/linux-ia32@0.17.10:
    resolution: {integrity: sha512-1vKYCjfv/bEwxngHERp7huYfJ4jJzldfxyfaF7hc3216xiDA62xbXJfRlradiMhGZbdNLj2WA1YwYFzs9IWNPw==}
    engines: {node: '>=12'}
    cpu: [ia32]
    os: [linux]
    requiresBuild: true
    dev: true
    optional: true

  /@esbuild/linux-loong64@0.17.10:
    resolution: {integrity: sha512-mvwAr75q3Fgc/qz3K6sya3gBmJIYZCgcJ0s7XshpoqIAIBszzfXsqhpRrRdVFAyV1G9VUjj7VopL2HnAS8aHFA==}
    engines: {node: '>=12'}
    cpu: [loong64]
    os: [linux]
    requiresBuild: true
    dev: true
    optional: true

  /@esbuild/linux-mips64el@0.17.10:
    resolution: {integrity: sha512-XilKPgM2u1zR1YuvCsFQWl9Fc35BqSqktooumOY2zj7CSn5czJn279j9TE1JEqSqz88izJo7yE4x3LSf7oxHzg==}
    engines: {node: '>=12'}
    cpu: [mips64el]
    os: [linux]
    requiresBuild: true
    dev: true
    optional: true

  /@esbuild/linux-ppc64@0.17.10:
    resolution: {integrity: sha512-kM4Rmh9l670SwjlGkIe7pYWezk8uxKHX4Lnn5jBZYBNlWpKMBCVfpAgAJqp5doLobhzF3l64VZVrmGeZ8+uKmQ==}
    engines: {node: '>=12'}
    cpu: [ppc64]
    os: [linux]
    requiresBuild: true
    dev: true
    optional: true

  /@esbuild/linux-riscv64@0.17.10:
    resolution: {integrity: sha512-r1m9ZMNJBtOvYYGQVXKy+WvWd0BPvSxMsVq8Hp4GzdMBQvfZRvRr5TtX/1RdN6Va8JMVQGpxqde3O+e8+khNJQ==}
    engines: {node: '>=12'}
    cpu: [riscv64]
    os: [linux]
    requiresBuild: true
    dev: true
    optional: true

  /@esbuild/linux-s390x@0.17.10:
    resolution: {integrity: sha512-LsY7QvOLPw9WRJ+fU5pNB3qrSfA00u32ND5JVDrn/xG5hIQo3kvTxSlWFRP0NJ0+n6HmhPGG0Q4jtQsb6PFoyg==}
    engines: {node: '>=12'}
    cpu: [s390x]
    os: [linux]
    requiresBuild: true
    dev: true
    optional: true

  /@esbuild/linux-x64@0.17.10:
    resolution: {integrity: sha512-zJUfJLebCYzBdIz/Z9vqwFjIA7iSlLCFvVi7glMgnu2MK7XYigwsonXshy9wP9S7szF+nmwrelNaP3WGanstEg==}
    engines: {node: '>=12'}
    cpu: [x64]
    os: [linux]
    requiresBuild: true
    dev: true
    optional: true

  /@esbuild/netbsd-x64@0.17.10:
    resolution: {integrity: sha512-lOMkailn4Ok9Vbp/q7uJfgicpDTbZFlXlnKT2DqC8uBijmm5oGtXAJy2ZZVo5hX7IOVXikV9LpCMj2U8cTguWA==}
    engines: {node: '>=12'}
    cpu: [x64]
    os: [netbsd]
    requiresBuild: true
    dev: true
    optional: true

  /@esbuild/openbsd-x64@0.17.10:
    resolution: {integrity: sha512-/VE0Kx6y7eekqZ+ZLU4AjMlB80ov9tEz4H067Y0STwnGOYL8CsNg4J+cCmBznk1tMpxMoUOf0AbWlb1d2Pkbig==}
    engines: {node: '>=12'}
    cpu: [x64]
    os: [openbsd]
    requiresBuild: true
    dev: true
    optional: true

  /@esbuild/sunos-x64@0.17.10:
    resolution: {integrity: sha512-ERNO0838OUm8HfUjjsEs71cLjLMu/xt6bhOlxcJ0/1MG3hNqCmbWaS+w/8nFLa0DDjbwZQuGKVtCUJliLmbVgg==}
    engines: {node: '>=12'}
    cpu: [x64]
    os: [sunos]
    requiresBuild: true
    dev: true
    optional: true

  /@esbuild/win32-arm64@0.17.10:
    resolution: {integrity: sha512-fXv+L+Bw2AeK+XJHwDAQ9m3NRlNemG6Z6ijLwJAAVdu4cyoFbBWbEtyZzDeL+rpG2lWI51cXeMt70HA8g2MqIg==}
    engines: {node: '>=12'}
    cpu: [arm64]
    os: [win32]
    requiresBuild: true
    dev: true
    optional: true

  /@esbuild/win32-ia32@0.17.10:
    resolution: {integrity: sha512-3s+HADrOdCdGOi5lnh5DMQEzgbsFsd4w57L/eLKKjMnN0CN4AIEP0DCP3F3N14xnxh3ruNc32A0Na9zYe1Z/AQ==}
    engines: {node: '>=12'}
    cpu: [ia32]
    os: [win32]
    requiresBuild: true
    dev: true
    optional: true

  /@esbuild/win32-x64@0.17.10:
    resolution: {integrity: sha512-oP+zFUjYNaMNmjTwlFtWep85hvwUu19cZklB3QsBOcZSs6y7hmH4LNCJ7075bsqzYaNvZFXJlAVaQ2ApITDXtw==}
    engines: {node: '>=12'}
    cpu: [x64]
    os: [win32]
    requiresBuild: true
    dev: true
    optional: true

  /@eslint/eslintrc@1.3.0:
    resolution: {integrity: sha512-UWW0TMTmk2d7hLcWD1/e2g5HDM/HQ3csaLSqXCfqwh4uNDuNqlaKWXmEsL4Cs41Z0KnILNvwbHAah3C2yt06kw==}
    engines: {node: ^12.22.0 || ^14.17.0 || >=16.0.0}
    dependencies:
      ajv: 6.12.6
      debug: 4.3.4
      espree: 9.3.2
      globals: 13.16.0
      ignore: 5.2.0
      import-fresh: 3.3.0
      js-yaml: 4.1.0
      minimatch: 3.1.2
      strip-json-comments: 3.1.1
    transitivePeerDependencies:
      - supports-color
    dev: true

  /@humanwhocodes/config-array@0.9.5:
    resolution: {integrity: sha512-ObyMyWxZiCu/yTisA7uzx81s40xR2fD5Cg/2Kq7G02ajkNubJf6BopgDTmDyc3U7sXpNKM8cYOw7s7Tyr+DnCw==}
    engines: {node: '>=10.10.0'}
    dependencies:
      '@humanwhocodes/object-schema': 1.2.1
      debug: 4.3.4
      minimatch: 3.1.2
    transitivePeerDependencies:
      - supports-color
    dev: true

  /@humanwhocodes/object-schema@1.2.1:
    resolution: {integrity: sha512-ZnQMnLV4e7hDlUvw8H+U8ASL02SS2Gn6+9Ac3wGGLIe7+je2AeAOxPY+izIPJDfFDb7eDjev0Us8MO1iFRN8hA==}
    dev: true

  /@jridgewell/gen-mapping@0.3.2:
    resolution: {integrity: sha512-mh65xKQAzI6iBcFzwv28KVWSmCkdRBWoOh+bYQGW3+6OZvbbN3TqMGo5hqYxQniRcH9F2VZIoJCm4pa3BPDK/A==}
    engines: {node: '>=6.0.0'}
    dependencies:
      '@jridgewell/set-array': 1.1.2
      '@jridgewell/sourcemap-codec': 1.4.14
      '@jridgewell/trace-mapping': 0.3.14
    dev: true

  /@jridgewell/resolve-uri@3.1.0:
    resolution: {integrity: sha512-F2msla3tad+Mfht5cJq7LSXcdudKTWCVYUgw6pLFOOHSTtZlj6SWNYAp+AhuqLmWdBO2X5hPrLcu8cVP8fy28w==}
    engines: {node: '>=6.0.0'}
    dev: true

  /@jridgewell/set-array@1.1.2:
    resolution: {integrity: sha512-xnkseuNADM0gt2bs+BvhO0p78Mk762YnZdsuzFV018NoG1Sj1SCQvpSqa7XUaTam5vAGasABV9qXASMKnFMwMw==}
    engines: {node: '>=6.0.0'}
    dev: true

  /@jridgewell/source-map@0.3.2:
    resolution: {integrity: sha512-m7O9o2uR8k2ObDysZYzdfhb08VuEml5oWGiosa1VdaPZ/A6QyPkAJuwN0Q1lhULOf6B7MtQmHENS743hWtCrgw==}
    dependencies:
      '@jridgewell/gen-mapping': 0.3.2
      '@jridgewell/trace-mapping': 0.3.14
    dev: true

  /@jridgewell/sourcemap-codec@1.4.14:
    resolution: {integrity: sha512-XPSJHWmi394fuUuzDnGz1wiKqWfo1yXecHQMRf2l6hztTO+nPru658AyDngaBe7isIxEkRsPR3FZh+s7iVa4Uw==}
    dev: true

  /@jridgewell/trace-mapping@0.3.14:
    resolution: {integrity: sha512-bJWEfQ9lPTvm3SneWwRFVLzrh6nhjwqw7TUFFBEMzwvg7t7PCDenf2lDwqo4NQXzdpgBXyFgDWnQA+2vkruksQ==}
    dependencies:
      '@jridgewell/resolve-uri': 3.1.0
      '@jridgewell/sourcemap-codec': 1.4.14
    dev: true

  /@malept/cross-spawn-promise@1.1.1:
    resolution: {integrity: sha512-RTBGWL5FWQcg9orDOCcp4LvItNzUPcyEU9bwaeJX0rJ1IQxzucC48Y0/sQLp/g6t99IQgAlGIaesJS+gTn7tVQ==}
    engines: {node: '>= 10'}
    dependencies:
      cross-spawn: 7.0.3
    dev: true

  /@malept/flatpak-bundler@0.4.0:
    resolution: {integrity: sha512-9QOtNffcOF/c1seMCDnjckb3R9WHcG34tky+FHpNKKCW0wc/scYLwMtO+ptyGUfMW0/b/n4qRiALlaFHc9Oj7Q==}
    engines: {node: '>= 10.0.0'}
    dependencies:
      debug: 4.3.4
      fs-extra: 9.1.0
      lodash: 4.17.21
      tmp-promise: 3.0.3
    transitivePeerDependencies:
      - supports-color
    dev: true

  /@nodelib/fs.scandir@2.1.5:
    resolution: {integrity: sha512-vq24Bq3ym5HEQm2NKCr3yXDwjc7vTsEThRDnkp2DK9p1uqLR+DHurm/NOTo0KG7HYHU7eppKZj3MyqYuMBf62g==}
    engines: {node: '>= 8'}
    dependencies:
      '@nodelib/fs.stat': 2.0.5
      run-parallel: 1.2.0
    dev: true

  /@nodelib/fs.stat@2.0.5:
    resolution: {integrity: sha512-RkhPPp2zrqDAQA/2jNhnztcPAlv64XdhIp7a7454A5ovI7Bukxgt7MX7udwAu3zg1DcpPU0rz3VV1SeaqvY4+A==}
    engines: {node: '>= 8'}
    dev: true

  /@nodelib/fs.walk@1.2.8:
    resolution: {integrity: sha512-oGB+UxlgWcgQkgwo8GcEGwemoTFt3FIO9ababBmaGwXIoBKZ+GTy0pP185beGg7Llih/NSHSV2XAs1lnznocSg==}
    engines: {node: '>= 8'}
    dependencies:
      '@nodelib/fs.scandir': 2.1.5
      fastq: 1.13.0
    dev: true

  /@polka/url@1.0.0-next.21:
    resolution: {integrity: sha512-a5Sab1C4/icpTZVzZc5Ghpz88yQtGOyNqYXcZgOssB2uuAr+wF/MvN6bgtW32q7HHrvBki+BsZ0OuNv6EV3K9g==}
    dev: true

  /@sindresorhus/is@4.6.0:
    resolution: {integrity: sha512-t09vSN3MdfsyCHoFcTRCH/iUtG7OJ0CsjzB8cjAmKc/va/kIgeDI/TxsigdncE/4be734m0cvIYwNaV4i2XqAw==}
    engines: {node: '>=10'}

  /@szmarczak/http-timer@4.0.6:
    resolution: {integrity: sha512-4BAffykYOgO+5nzBWYwE3W90sBgLJoUPRWWcL8wlyiM8IB8ipJz3UMJ9KXQd1RKQXpKp8Tutn80HZtWsu2u76w==}
    engines: {node: '>=10'}
    dependencies:
      defer-to-connect: 2.0.1

  /@tootallnate/once@2.0.0:
    resolution: {integrity: sha512-XCuKFP5PS55gnMVu3dty8KPatLqUoy/ZYzDzAGCQ8JNFCkLXzmI7vNHCR+XpbZaMWQK/vQubr7PkYq8g470J/A==}
    engines: {node: '>= 10'}
    dev: true

  /@types/cacheable-request@6.0.3:
    resolution: {integrity: sha512-IQ3EbTzGxIigb1I3qPZc1rWJnH0BmSKv5QYTalEwweFvyBDLSAe24zP0le/hyi7ecGfZVlIVAg4BZqb8WBwKqw==}
    dependencies:
      '@types/http-cache-semantics': 4.0.1
      '@types/keyv': 3.1.4
      '@types/node': 18.13.0
      '@types/responselike': 1.0.0

  /@types/debug@4.1.7:
    resolution: {integrity: sha512-9AonUzyTjXXhEOa0DnqpzZi6VHlqKMswga9EXjpXnnqxwLtdvPPtlO8evrI5D9S6asFRCQ6v+wpiUKbw+vKqyg==}
    dependencies:
      '@types/ms': 0.7.31
    dev: true

  /@types/eslint-scope@3.7.4:
    resolution: {integrity: sha512-9K4zoImiZc3HlIp6AVUDE4CWYx22a+lhSZMYNpbjW04+YF0KWj4pJXnEMjdnFTiQibFFmElcsasJXDbdI/EPhA==}
    dependencies:
      '@types/eslint': 8.4.5
      '@types/estree': 0.0.51
    dev: true

  /@types/eslint@8.4.5:
    resolution: {integrity: sha512-dhsC09y1gpJWnK+Ff4SGvCuSnk9DaU0BJZSzOwa6GVSg65XtTugLBITDAAzRU5duGBoXBHpdR/9jHGxJjNflJQ==}
    dependencies:
      '@types/estree': 0.0.51
      '@types/json-schema': 7.0.11
    dev: true

  /@types/estree@0.0.51:
    resolution: {integrity: sha512-CuPgU6f3eT/XgKKPqKd/gLZV1Xmvf1a2R5POBOGQa6uv82xpls89HU5zKeVoyR8XzHd1RGNOlQlvUe3CFkjWNQ==}
    dev: true

  /@types/fs-extra@9.0.13:
    resolution: {integrity: sha512-nEnwB++1u5lVDM2UI4c1+5R+FYaKfaAzS4OococimjVm3nQw3TuzH5UNsocrcTBbhnerblyHj4A49qXbIiZdpA==}
    dependencies:
      '@types/node': 18.13.0
    dev: true

  /@types/glob@7.2.0:
    resolution: {integrity: sha512-ZUxbzKl0IfJILTS6t7ip5fQQM/J3TJYubDm3nMbgubNNYS62eXeUpoLUC8/7fJNiFYHTrGPQn7hspDUzIHX3UA==}
    dependencies:
      '@types/minimatch': 5.1.2
      '@types/node': 18.13.0
    dev: true

  /@types/html-minifier-terser@6.1.0:
    resolution: {integrity: sha512-oh/6byDPnL1zeNXFrDXFLyZjkr1MsBG667IM792caf1L2UPOOMf65NFzjUH/ltyfwjAGfs1rsX1eftK0jC/KIg==}
    dev: true

  /@types/http-cache-semantics@4.0.1:
    resolution: {integrity: sha512-SZs7ekbP8CN0txVG2xVRH6EgKmEm31BOxA07vkFaETzZz1xh+cbt8BcI0slpymvwhx5dlFnQG2rTlPVQn+iRPQ==}

  /@types/json-schema@7.0.11:
    resolution: {integrity: sha512-wOuvG1SN4Us4rez+tylwwwCV1psiNVOkJeM3AUWUNWg/jDQY2+HE/444y5gc+jBmRqASOm2Oeh5c1axHobwRKQ==}
    dev: true

  /@types/keyv@3.1.4:
    resolution: {integrity: sha512-BQ5aZNSCpj7D6K2ksrRCTmKRLEpnPvWDiLPfoGyhZ++8YtiK9d/3DBKPJgry359X/P1PfruyYwvnvwFjuEiEIg==}
    dependencies:
      '@types/node': 18.13.0

  /@types/minimatch@5.1.2:
    resolution: {integrity: sha512-K0VQKziLUWkVKiRVrx4a40iPaxTUefQmjtkQofBkYRcoaaL/8rhwDWww9qWbrgicNOgnpIsMxyNIUM4+n6dUIA==}
    dev: true

  /@types/ms@0.7.31:
    resolution: {integrity: sha512-iiUgKzV9AuaEkZqkOLDIvlQiL6ltuZd9tGcW3gwpnX8JbuiuhFlEGmmFXEXkN50Cvq7Os88IY2v0dkDqXYWVgA==}
    dev: true

  /@types/node@18.13.0:
    resolution: {integrity: sha512-gC3TazRzGoOnoKAhUx+Q0t8S9Tzs74z7m0ipwGpSqQrleP14hKxP4/JUeEQcD3W1/aIpnWl8pHowI7WokuZpXg==}

  /@types/plist@3.0.2:
    resolution: {integrity: sha512-ULqvZNGMv0zRFvqn8/4LSPtnmN4MfhlPNtJCTpKuIIxGVGZ2rYWzFXrvEBoh9CVyqSE7D6YFRJ1hydLHI6kbWw==}
    requiresBuild: true
    dependencies:
      '@types/node': 18.13.0
      xmlbuilder: 15.1.1
    dev: true
    optional: true

  /@types/responselike@1.0.0:
    resolution: {integrity: sha512-85Y2BjiufFzaMIlvJDvTTB8Fxl2xfLo4HgmHzVBz08w4wDePCTjYw66PdrolO0kzli3yam/YCgRufyo1DdQVTA==}
    dependencies:
      '@types/node': 18.13.0

  /@types/verror@1.10.6:
    resolution: {integrity: sha512-NNm+gdePAX1VGvPcGZCDKQZKYSiAWigKhKaz5KF94hG6f2s8de9Ow5+7AbXoeKxL8gavZfk4UquSAygOF2duEQ==}
    requiresBuild: true
    dev: true
    optional: true

  /@types/yauzl@2.10.0:
    resolution: {integrity: sha512-Cn6WYCm0tXv8p6k+A8PvbDG763EDpBoTzHdA+Q/MF6H3sapGjCm9NzoaJncJS9tUKSuCoDs9XHxYYsQDgxR6kw==}
    requiresBuild: true
    dependencies:
      '@types/node': 18.13.0
    optional: true

  /@typescript-eslint/eslint-plugin@5.30.6(@typescript-eslint/parser@5.30.6)(eslint@8.19.0)(typescript@4.7.4):
    resolution: {integrity: sha512-J4zYMIhgrx4MgnZrSDD7sEnQp7FmhKNOaqaOpaoQ/SfdMfRB/0yvK74hTnvH+VQxndZynqs5/Hn4t+2/j9bADg==}
    engines: {node: ^12.22.0 || ^14.17.0 || >=16.0.0}
    peerDependencies:
      '@typescript-eslint/parser': ^5.0.0
      eslint: ^6.0.0 || ^7.0.0 || ^8.0.0
      typescript: '*'
    peerDependenciesMeta:
      typescript:
        optional: true
    dependencies:
      '@typescript-eslint/parser': 5.30.6(eslint@8.19.0)(typescript@4.7.4)
      '@typescript-eslint/scope-manager': 5.30.6
      '@typescript-eslint/type-utils': 5.30.6(eslint@8.19.0)(typescript@4.7.4)
      '@typescript-eslint/utils': 5.30.6(eslint@8.19.0)(typescript@4.7.4)
      debug: 4.3.4
      eslint: 8.19.0
      functional-red-black-tree: 1.0.1
      ignore: 5.2.0
      regexpp: 3.2.0
      semver: 7.3.8
      tsutils: 3.21.0(typescript@4.7.4)
      typescript: 4.7.4
    transitivePeerDependencies:
      - supports-color
    dev: true

  /@typescript-eslint/parser@5.30.6(eslint@8.19.0)(typescript@4.7.4):
    resolution: {integrity: sha512-gfF9lZjT0p2ZSdxO70Xbw8w9sPPJGfAdjK7WikEjB3fcUI/yr9maUVEdqigBjKincUYNKOmf7QBMiTf719kbrA==}
    engines: {node: ^12.22.0 || ^14.17.0 || >=16.0.0}
    peerDependencies:
      eslint: ^6.0.0 || ^7.0.0 || ^8.0.0
      typescript: '*'
    peerDependenciesMeta:
      typescript:
        optional: true
    dependencies:
      '@typescript-eslint/scope-manager': 5.30.6
      '@typescript-eslint/types': 5.30.6
      '@typescript-eslint/typescript-estree': 5.30.6(typescript@4.7.4)
      debug: 4.3.4
      eslint: 8.19.0
      typescript: 4.7.4
    transitivePeerDependencies:
      - supports-color
    dev: true

  /@typescript-eslint/scope-manager@5.30.6:
    resolution: {integrity: sha512-Hkq5PhLgtVoW1obkqYH0i4iELctEKixkhWLPTYs55doGUKCASvkjOXOd/pisVeLdO24ZX9D6yymJ/twqpJiG3g==}
    engines: {node: ^12.22.0 || ^14.17.0 || >=16.0.0}
    dependencies:
      '@typescript-eslint/types': 5.30.6
      '@typescript-eslint/visitor-keys': 5.30.6
    dev: true

  /@typescript-eslint/type-utils@5.30.6(eslint@8.19.0)(typescript@4.7.4):
    resolution: {integrity: sha512-GFVVzs2j0QPpM+NTDMXtNmJKlF842lkZKDSanIxf+ArJsGeZUIaeT4jGg+gAgHt7AcQSFwW7htzF/rbAh2jaVA==}
    engines: {node: ^12.22.0 || ^14.17.0 || >=16.0.0}
    peerDependencies:
      eslint: '*'
      typescript: '*'
    peerDependenciesMeta:
      typescript:
        optional: true
    dependencies:
      '@typescript-eslint/utils': 5.30.6(eslint@8.19.0)(typescript@4.7.4)
      debug: 4.3.4
      eslint: 8.19.0
      tsutils: 3.21.0(typescript@4.7.4)
      typescript: 4.7.4
    transitivePeerDependencies:
      - supports-color
    dev: true

  /@typescript-eslint/types@5.30.6:
    resolution: {integrity: sha512-HdnP8HioL1F7CwVmT4RaaMX57RrfqsOMclZc08wGMiDYJBsLGBM7JwXM4cZJmbWLzIR/pXg1kkrBBVpxTOwfUg==}
    engines: {node: ^12.22.0 || ^14.17.0 || >=16.0.0}
    dev: true

  /@typescript-eslint/typescript-estree@5.30.6(typescript@4.7.4):
    resolution: {integrity: sha512-Z7TgPoeYUm06smfEfYF0RBkpF8csMyVnqQbLYiGgmUSTaSXTP57bt8f0UFXstbGxKIreTwQCujtaH0LY9w9B+A==}
    engines: {node: ^12.22.0 || ^14.17.0 || >=16.0.0}
    peerDependencies:
      typescript: '*'
    peerDependenciesMeta:
      typescript:
        optional: true
    dependencies:
      '@typescript-eslint/types': 5.30.6
      '@typescript-eslint/visitor-keys': 5.30.6
      debug: 4.3.4
      globby: 11.1.0
      is-glob: 4.0.3
      semver: 7.5.4
      tsutils: 3.21.0(typescript@4.7.4)
      typescript: 4.7.4
    transitivePeerDependencies:
      - supports-color
    dev: true

  /@typescript-eslint/utils@5.30.6(eslint@8.19.0)(typescript@4.7.4):
    resolution: {integrity: sha512-xFBLc/esUbLOJLk9jKv0E9gD/OH966M40aY9jJ8GiqpSkP2xOV908cokJqqhVd85WoIvHVHYXxSFE4cCSDzVvA==}
    engines: {node: ^12.22.0 || ^14.17.0 || >=16.0.0}
    peerDependencies:
      eslint: ^6.0.0 || ^7.0.0 || ^8.0.0
    dependencies:
      '@types/json-schema': 7.0.11
      '@typescript-eslint/scope-manager': 5.30.6
      '@typescript-eslint/types': 5.30.6
      '@typescript-eslint/typescript-estree': 5.30.6(typescript@4.7.4)
      eslint: 8.19.0
      eslint-scope: 5.1.1
      eslint-utils: 3.0.0(eslint@8.19.0)
    transitivePeerDependencies:
      - supports-color
      - typescript
    dev: true

  /@typescript-eslint/visitor-keys@5.30.6:
    resolution: {integrity: sha512-41OiCjdL2mCaSDi2SvYbzFLlqqlm5v1ZW9Ym55wXKL/Rx6OOB1IbuFGo71Fj6Xy90gJDFTlgOS+vbmtGHPTQQA==}
    engines: {node: ^12.22.0 || ^14.17.0 || >=16.0.0}
    dependencies:
      '@typescript-eslint/types': 5.30.6
      eslint-visitor-keys: 3.3.0
    dev: true

  /@webassemblyjs/ast@1.11.1:
    resolution: {integrity: sha512-ukBh14qFLjxTQNTXocdyksN5QdM28S1CxHt2rdskFyL+xFV7VremuBLVbmCePj+URalXBENx/9Lm7lnhihtCSw==}
    dependencies:
      '@webassemblyjs/helper-numbers': 1.11.1
      '@webassemblyjs/helper-wasm-bytecode': 1.11.1
    dev: true

  /@webassemblyjs/floating-point-hex-parser@1.11.1:
    resolution: {integrity: sha512-iGRfyc5Bq+NnNuX8b5hwBrRjzf0ocrJPI6GWFodBFzmFnyvrQ83SHKhmilCU/8Jv67i4GJZBMhEzltxzcNagtQ==}
    dev: true

  /@webassemblyjs/helper-api-error@1.11.1:
    resolution: {integrity: sha512-RlhS8CBCXfRUR/cwo2ho9bkheSXG0+NwooXcc3PAILALf2QLdFyj7KGsKRbVc95hZnhnERon4kW/D3SZpp6Tcg==}
    dev: true

  /@webassemblyjs/helper-buffer@1.11.1:
    resolution: {integrity: sha512-gwikF65aDNeeXa8JxXa2BAk+REjSyhrNC9ZwdT0f8jc4dQQeDQ7G4m0f2QCLPJiMTTO6wfDmRmj/pW0PsUvIcA==}
    dev: true

  /@webassemblyjs/helper-numbers@1.11.1:
    resolution: {integrity: sha512-vDkbxiB8zfnPdNK9Rajcey5C0w+QJugEglN0of+kmO8l7lDb77AnlKYQF7aarZuCrv+l0UvqL+68gSDr3k9LPQ==}
    dependencies:
      '@webassemblyjs/floating-point-hex-parser': 1.11.1
      '@webassemblyjs/helper-api-error': 1.11.1
      '@xtuc/long': 4.2.2
    dev: true

  /@webassemblyjs/helper-wasm-bytecode@1.11.1:
    resolution: {integrity: sha512-PvpoOGiJwXeTrSf/qfudJhwlvDQxFgelbMqtq52WWiXC6Xgg1IREdngmPN3bs4RoO83PnL/nFrxucXj1+BX62Q==}
    dev: true

  /@webassemblyjs/helper-wasm-section@1.11.1:
    resolution: {integrity: sha512-10P9No29rYX1j7F3EVPX3JvGPQPae+AomuSTPiF9eBQeChHI6iqjMIwR9JmOJXwpnn/oVGDk7I5IlskuMwU/pg==}
    dependencies:
      '@webassemblyjs/ast': 1.11.1
      '@webassemblyjs/helper-buffer': 1.11.1
      '@webassemblyjs/helper-wasm-bytecode': 1.11.1
      '@webassemblyjs/wasm-gen': 1.11.1
    dev: true

  /@webassemblyjs/ieee754@1.11.1:
    resolution: {integrity: sha512-hJ87QIPtAMKbFq6CGTkZYJivEwZDbQUgYd3qKSadTNOhVY7p+gfP6Sr0lLRVTaG1JjFj+r3YchoqRYxNH3M0GQ==}
    dependencies:
      '@xtuc/ieee754': 1.2.0
    dev: true

  /@webassemblyjs/leb128@1.11.1:
    resolution: {integrity: sha512-BJ2P0hNZ0u+Th1YZXJpzW6miwqQUGcIHT1G/sf72gLVD9DZ5AdYTqPNbHZh6K1M5VmKvFXwGSWZADz+qBWxeRw==}
    dependencies:
      '@xtuc/long': 4.2.2
    dev: true

  /@webassemblyjs/utf8@1.11.1:
    resolution: {integrity: sha512-9kqcxAEdMhiwQkHpkNiorZzqpGrodQQ2IGrHHxCy+Ozng0ofyMA0lTqiLkVs1uzTRejX+/O0EOT7KxqVPuXosQ==}
    dev: true

  /@webassemblyjs/wasm-edit@1.11.1:
    resolution: {integrity: sha512-g+RsupUC1aTHfR8CDgnsVRVZFJqdkFHpsHMfJuWQzWU3tvnLC07UqHICfP+4XyL2tnr1amvl1Sdp06TnYCmVkA==}
    dependencies:
      '@webassemblyjs/ast': 1.11.1
      '@webassemblyjs/helper-buffer': 1.11.1
      '@webassemblyjs/helper-wasm-bytecode': 1.11.1
      '@webassemblyjs/helper-wasm-section': 1.11.1
      '@webassemblyjs/wasm-gen': 1.11.1
      '@webassemblyjs/wasm-opt': 1.11.1
      '@webassemblyjs/wasm-parser': 1.11.1
      '@webassemblyjs/wast-printer': 1.11.1
    dev: true

  /@webassemblyjs/wasm-gen@1.11.1:
    resolution: {integrity: sha512-F7QqKXwwNlMmsulj6+O7r4mmtAlCWfO/0HdgOxSklZfQcDu0TpLiD1mRt/zF25Bk59FIjEuGAIyn5ei4yMfLhA==}
    dependencies:
      '@webassemblyjs/ast': 1.11.1
      '@webassemblyjs/helper-wasm-bytecode': 1.11.1
      '@webassemblyjs/ieee754': 1.11.1
      '@webassemblyjs/leb128': 1.11.1
      '@webassemblyjs/utf8': 1.11.1
    dev: true

  /@webassemblyjs/wasm-opt@1.11.1:
    resolution: {integrity: sha512-VqnkNqnZlU5EB64pp1l7hdm3hmQw7Vgqa0KF/KCNO9sIpI6Fk6brDEiX+iCOYrvMuBWDws0NkTOxYEb85XQHHw==}
    dependencies:
      '@webassemblyjs/ast': 1.11.1
      '@webassemblyjs/helper-buffer': 1.11.1
      '@webassemblyjs/wasm-gen': 1.11.1
      '@webassemblyjs/wasm-parser': 1.11.1
    dev: true

  /@webassemblyjs/wasm-parser@1.11.1:
    resolution: {integrity: sha512-rrBujw+dJu32gYB7/Lup6UhdkPx9S9SnobZzRVL7VcBH9Bt9bCBLEuX/YXOOtBsOZ4NQrRykKhffRWHvigQvOA==}
    dependencies:
      '@webassemblyjs/ast': 1.11.1
      '@webassemblyjs/helper-api-error': 1.11.1
      '@webassemblyjs/helper-wasm-bytecode': 1.11.1
      '@webassemblyjs/ieee754': 1.11.1
      '@webassemblyjs/leb128': 1.11.1
      '@webassemblyjs/utf8': 1.11.1
    dev: true

  /@webassemblyjs/wast-printer@1.11.1:
    resolution: {integrity: sha512-IQboUWM4eKzWW+N/jij2sRatKMh99QEelo3Eb2q0qXkvPRISAj8Qxtmw5itwqK+TTkBuUIE45AxYPToqPtL5gg==}
    dependencies:
      '@webassemblyjs/ast': 1.11.1
      '@xtuc/long': 4.2.2
    dev: true

  /@webpack-cli/configtest@1.2.0(webpack-cli@4.10.0)(webpack@5.76.0):
    resolution: {integrity: sha512-4FB8Tj6xyVkyqjj1OaTqCjXYULB9FMkqQ8yGrZjRDrYh0nOE+7Lhs45WioWQQMV+ceFlE368Ukhe6xdvJM9Egg==}
    peerDependencies:
      webpack: 4.x.x || 5.x.x
      webpack-cli: 4.x.x
    dependencies:
      webpack: 5.76.0(webpack-cli@4.10.0)
      webpack-cli: 4.10.0(webpack-bundle-analyzer@4.5.0)(webpack@5.76.0)
    dev: true

  /@webpack-cli/info@1.5.0(webpack-cli@4.10.0):
    resolution: {integrity: sha512-e8tSXZpw2hPl2uMJY6fsMswaok5FdlGNRTktvFk2sD8RjH0hE2+XistawJx1vmKteh4NmGmNUrp+Tb2w+udPcQ==}
    peerDependencies:
      webpack-cli: 4.x.x
    dependencies:
      envinfo: 7.8.1
      webpack-cli: 4.10.0(webpack-bundle-analyzer@4.5.0)(webpack@5.76.0)
    dev: true

  /@webpack-cli/serve@1.7.0(webpack-cli@4.10.0):
    resolution: {integrity: sha512-oxnCNGj88fL+xzV+dacXs44HcDwf1ovs3AuEzvP7mqXw7fQntqIhQ1BRmynh4qEKQSSSRSWVyXRjmTbZIX9V2Q==}
    peerDependencies:
      webpack-cli: 4.x.x
      webpack-dev-server: '*'
    peerDependenciesMeta:
      webpack-dev-server:
        optional: true
    dependencies:
      webpack-cli: 4.10.0(webpack-bundle-analyzer@4.5.0)(webpack@5.76.0)
    dev: true

  /@xtuc/ieee754@1.2.0:
    resolution: {integrity: sha512-DX8nKgqcGwsc0eJSqYt5lwP4DH5FlHnmuWWBRy7X0NcaGR0ZtuyeESgMwTYVEtxmsNGY+qit4QYT/MIYTOTPeA==}
    dev: true

  /@xtuc/long@4.2.2:
    resolution: {integrity: sha512-NuHqBY1PB/D8xU6s/thBgOAiAP7HOYDQ32+BFZILJ8ivkUkAHQnWfn6WhL79Owj1qmUnoN/YPhktdIoucipkAQ==}
    dev: true

  /acorn-import-assertions@1.8.0(acorn@8.7.1):
    resolution: {integrity: sha512-m7VZ3jwz4eK6A4Vtt8Ew1/mNbP24u0FhdyfA7fSvnJR6LMdfOYnmuIrrJAgrYfYJ10F/otaHTtrtrtmHdMNzEw==}
    peerDependencies:
      acorn: ^8
    dependencies:
      acorn: 8.7.1
    dev: true

  /acorn-jsx@5.3.2(acorn@8.7.1):
    resolution: {integrity: sha512-rq9s+JNhf0IChjtDXxllJ7g41oZk5SlXtp0LHwyA5cejwn7vKmKp4pPri6YEePv2PU65sAsegbXtIinmDFDXgQ==}
    peerDependencies:
      acorn: ^6.0.0 || ^7.0.0 || ^8.0.0
    dependencies:
      acorn: 8.7.1
    dev: true

  /acorn-walk@8.2.0:
    resolution: {integrity: sha512-k+iyHEuPgSw6SbuDpGQM+06HQUa04DZ3o+F6CSzXMvvI5KMvnaEqXe+YVe555R9nn6GPt404fos4wcgpw12SDA==}
    engines: {node: '>=0.4.0'}
    dev: true

  /acorn@8.7.1:
    resolution: {integrity: sha512-Xx54uLJQZ19lKygFXOWsscKUbsBZW0CPykPhVQdhIeIwrbPmJzqeASDInc8nKBnp/JT6igTs82qPXz069H8I/A==}
    engines: {node: '>=0.4.0'}
    hasBin: true
    dev: true

  /agent-base@6.0.2:
    resolution: {integrity: sha512-RZNwNclF7+MS/8bDg70amg32dyeZGZxiDuQmZxKLAlQjr3jGyLx+4Kkk58UO7D2QdgFIQCovuSuZESne6RG6XQ==}
    engines: {node: '>= 6.0.0'}
    dependencies:
      debug: 4.3.4
    transitivePeerDependencies:
      - supports-color
    dev: true

  /ajv-formats@2.1.1(ajv@8.12.0):
    resolution: {integrity: sha512-Wx0Kx52hxE7C18hkMEggYlEifqWZtYaRgouJor+WMdPnQyEK13vgEWyVNup7SoeeoLMsr4kf5h6dOW11I15MUA==}
    peerDependencies:
      ajv: ^8.0.0
    peerDependenciesMeta:
      ajv:
        optional: true
    dependencies:
      ajv: 8.12.0
    dev: true

  /ajv-keywords@3.5.2(ajv@6.12.6):
    resolution: {integrity: sha512-5p6WTN0DdTGVQk6VjcEju19IgaHudalcfabD7yhDGeA6bcQnmL+CpveLJq/3hvfwd1aof6L386Ougkx6RfyMIQ==}
    peerDependencies:
      ajv: ^6.9.1
    dependencies:
      ajv: 6.12.6
    dev: true

  /ajv-keywords@5.1.0(ajv@8.12.0):
    resolution: {integrity: sha512-YCS/JNFAUyr5vAuhk1DWm1CBxRHW9LbJ2ozWeemrIqpbsqKjHVxYPyi5GC0rjZIT5JxJ3virVTS8wk4i/Z+krw==}
    peerDependencies:
      ajv: ^8.8.2
    dependencies:
      ajv: 8.12.0
      fast-deep-equal: 3.1.3
    dev: true

  /ajv@6.12.6:
    resolution: {integrity: sha512-j3fVLgvTo527anyYyJOGTYJbG+vnnQYvE0m5mmkc1TK+nxAppkCLMIL0aZ4dblVCNoGShhm+kzE4ZUykBoMg4g==}
    dependencies:
      fast-deep-equal: 3.1.3
      fast-json-stable-stringify: 2.1.0
      json-schema-traverse: 0.4.1
      uri-js: 4.4.1
    dev: true

  /ajv@8.12.0:
    resolution: {integrity: sha512-sRu1kpcO9yLtYxBKvqfTeh9KzZEwO3STyX1HT+4CaDzC6HpTGYhIhPIzj9XuKU7KYDwnaeh5hcOwjy1QuJzBPA==}
    dependencies:
      fast-deep-equal: 3.1.3
      json-schema-traverse: 1.0.0
      require-from-string: 2.0.2
      uri-js: 4.4.1
    dev: true

  /ansi-regex@5.0.1:
    resolution: {integrity: sha512-quJQXlTSUGL2LH9SUXo8VwsY4soanhgo6LNSm84E1LBcE8s3O0wpdiRzyR9z/ZZJMlMWv37qOOb9pdJlMUEKFQ==}
    engines: {node: '>=8'}
    dev: true

  /ansi-styles@4.3.0:
    resolution: {integrity: sha512-zbB9rCJAT1rbjiVDb2hqKFHNYLxgtk8NURxZ3IZwD3F6NtxbXZQCnnSi1Lkx+IDohdPlFp222wVALIheZJQSEg==}
    engines: {node: '>=8'}
    dependencies:
      color-convert: 2.0.1
    dev: true

  /anymatch@3.1.2:
    resolution: {integrity: sha512-P43ePfOAIupkguHUycrc4qJ9kz8ZiuOUijaETwX7THt0Y/GNK7v0aa8rY816xWjZ7rJdA5XdMcpVFTKMq+RvWg==}
    engines: {node: '>= 8'}
    dependencies:
      normalize-path: 3.0.0
      picomatch: 2.3.1
    dev: true

  /app-builder-bin@4.0.0:
    resolution: {integrity: sha512-xwdG0FJPQMe0M0UA4Tz0zEB8rBJTRA5a476ZawAqiBkMv16GRK5xpXThOjMaEOFnZ6zabejjG4J3da0SXG63KA==}
    dev: true

  /app-builder-lib@24.6.3:
    resolution: {integrity: sha512-++0Zp7vcCHfXMBGVj7luFxpqvMPk5mcWeTuw7OK0xNAaNtYQTTN0d9YfWRsb1MvviTOOhyHeULWz1CaixrdrDg==}
    engines: {node: '>=14.0.0'}
    dependencies:
      7zip-bin: 5.1.1
      '@develar/schema-utils': 2.6.5
      '@electron/notarize': 1.2.4
      '@electron/osx-sign': 1.0.4
      '@electron/universal': 1.3.4
      '@malept/flatpak-bundler': 0.4.0
      '@types/fs-extra': 9.0.13
      async-exit-hook: 2.0.1
      bluebird-lst: 1.0.9
      builder-util: 24.5.0
      builder-util-runtime: 9.2.1
      chromium-pickle-js: 0.2.0
      debug: 4.3.4
      ejs: 3.1.9
      electron-publish: 24.5.0
      form-data: 4.0.0
      fs-extra: 10.1.0
      hosted-git-info: 4.1.0
      is-ci: 3.0.1
      isbinaryfile: 5.0.0
      js-yaml: 4.1.0
      lazy-val: 1.0.5
      minimatch: 5.1.6
      read-config-file: 6.3.2
      sanitize-filename: 1.6.3
      semver: 7.5.4
      tar: 6.1.13
      temp-file: 3.4.0
    transitivePeerDependencies:
      - supports-color
    dev: true

  /argparse@2.0.1:
    resolution: {integrity: sha512-8+9WqebbFzpX9OR+Wa6O29asIogeRMzcGtAINdpMHHyAg10f05aSFVBbcEqGf/PXw1EjAZ+q2/bEBg3DvurK3Q==}
    dev: true

  /array-union@1.0.2:
    resolution: {integrity: sha512-Dxr6QJj/RdU/hCaBjOfxW+q6lyuVE6JFWIrAUpuOOhoJJoQ99cUn3igRaHVB5P9WrgFVN0FfArM3x0cueOU8ng==}
    engines: {node: '>=0.10.0'}
    dependencies:
      array-uniq: 1.0.3
    dev: true

  /array-union@2.1.0:
    resolution: {integrity: sha512-HGyxoOTYUyCM6stUe6EJgnd4EoewAI7zMdfqO+kGjnlZmBDz/cR5pf8r/cR4Wq60sL/p0IkcjUEEPwS3GFrIyw==}
    engines: {node: '>=8'}
    dev: true

  /array-uniq@1.0.3:
    resolution: {integrity: sha512-MNha4BWQ6JbwhFhj03YK552f7cb3AzoE8SzeljgChvL1dl3IcvggXVz1DilzySZkCja+CXuZbdW7yATchWn8/Q==}
    engines: {node: '>=0.10.0'}
    dev: true

  /assert-plus@1.0.0:
    resolution: {integrity: sha512-NfJ4UzBCcQGLDlQq7nHxH+tv3kyZ0hHQqF5BO6J7tNJeP5do1llPr8dZ8zHonfhAu0PHAdMkSo+8o0wxg9lZWw==}
    engines: {node: '>=0.8'}
    requiresBuild: true
    dev: true
    optional: true

  /astral-regex@2.0.0:
    resolution: {integrity: sha512-Z7tMw1ytTXt5jqMcOP+OQteU1VuNK9Y02uuJtKQ1Sv69jXQKKg5cibLwGJow8yzZP+eAc18EmLGPal0bp36rvQ==}
    engines: {node: '>=8'}
    requiresBuild: true
    dev: true
    optional: true

  /async-exit-hook@2.0.1:
    resolution: {integrity: sha512-NW2cX8m1Q7KPA7a5M2ULQeZ2wR5qI5PAbw5L0UOMxdioVk9PMZ0h1TmyZEkPYrCvYjDlFICusOu1dlEKAAeXBw==}
    engines: {node: '>=0.12.0'}
    dev: true

  /async@3.2.4:
    resolution: {integrity: sha512-iAB+JbDEGXhyIUavoDl9WP/Jj106Kz9DEn1DPgYw5ruDn0e3Wgi3sKFm55sASdGBNOQB8F59d9qQ7deqrHA8wQ==}
    dev: true

  /asynckit@0.4.0:
    resolution: {integrity: sha512-Oei9OH4tRh0YqU3GxhX79dM/mwVgvbZJaSNaRk+bshkj0S5cfHcgYakreBjrHwatXKbz+IoIdYLxrKim2MjW0Q==}
    dev: true

  /at-least-node@1.0.0:
    resolution: {integrity: sha512-+q/t7Ekv1EDY2l6Gda6LLiX14rU9TV20Wa3ofeQmwPFZbOMo9DXrLbOjFaaclkXKWidIaopwAObQDqwWtGUjqg==}
    engines: {node: '>= 4.0.0'}
    dev: true

  /balanced-match@1.0.2:
    resolution: {integrity: sha512-3oSeUO0TMV67hN1AmbXsK4yaqU7tjiHlbxRDZOpH0KW9+CeX4bRAaX0Anxt0tx2MrpRpWwQaPwIlISEJhYU5Pw==}
    dev: true

  /base64-js@1.5.1:
    resolution: {integrity: sha512-AKpaYlHn8t4SVbOHCy+b5+KKgvR4vrsD8vbvrbiQJps7fKDTkjkDry6ji0rUJjC0kzbNePLwzxq8iypo41qeWA==}
    requiresBuild: true
    dev: true

  /big.js@5.2.2:
    resolution: {integrity: sha512-vyL2OymJxmarO8gxMr0mhChsO9QGwhynfuu4+MHTAW6czfq9humCB7rKpUjDd9YUiDPU4mzpyupFSvOClAwbmQ==}
    dev: true

  /binary-extensions@2.2.0:
    resolution: {integrity: sha512-jDctJ/IVQbZoJykoeHbhXpOlNBqGNcwXJKJog42E5HDPUwQTSdjCHdihjj0DlnheQ7blbT6dHOafNAiS8ooQKA==}
    engines: {node: '>=8'}
    dev: true

  /bluebird-lst@1.0.9:
    resolution: {integrity: sha512-7B1Rtx82hjnSD4PGLAjVWeYH3tHAcVUmChh85a3lltKQm6FresXh9ErQo6oAv6CqxttczC3/kEg8SY5NluPuUw==}
    dependencies:
      bluebird: 3.7.2
    dev: true

  /bluebird@3.7.2:
    resolution: {integrity: sha512-XpNj6GDQzdfW+r2Wnn7xiSAd7TM3jzkxGXBGTtWKuSXv1xUV+azxAm8jdWZN06QTQk+2N2XB9jRDkvbmQmcRtg==}
    dev: true

  /blueimp-md5@2.19.0:
    resolution: {integrity: sha512-DRQrD6gJyy8FbiE4s+bDoXS9hiW3Vbx5uCdwvcCf3zLHL+Iv7LtGHLpr+GZV8rHG8tK766FGYBwRbu8pELTt+w==}
    dev: true

  /boolbase@1.0.0:
    resolution: {integrity: sha512-JZOSA7Mo9sNGB8+UjSgzdLtokWAky1zbztM3WRLCbZ70/3cTANmQmOdR7y2g+J0e2WXywy1yS468tY+IruqEww==}
    dev: true

  /boolean@3.2.0:
    resolution: {integrity: sha512-d0II/GO9uf9lfUHH2BQsjxzRJZBdsjgsBiW4BvhWk/3qoKwQFjIDVN19PfX8F2D/r9PCMTtLWjYVCFrpeYUzsw==}
    requiresBuild: true
    optional: true

  /brace-expansion@1.1.11:
    resolution: {integrity: sha512-iCuPHDFgrHX7H2vEI/5xpz07zSHB00TpugqhmYtVmMO6518mCuRMoOYFldEBl0g187ufozdaHgWKcYFb61qGiA==}
    dependencies:
      balanced-match: 1.0.2
      concat-map: 0.0.1
    dev: true

  /brace-expansion@2.0.1:
    resolution: {integrity: sha512-XnAIvQ8eM+kC6aULx6wuQiwVsnzsi9d3WxzV3FpWTGA19F621kwdbsAcFKXgKUHZWsy+mY6iL1sHTxWEFCytDA==}
    dependencies:
      balanced-match: 1.0.2
    dev: true

  /braces@3.0.2:
    resolution: {integrity: sha512-b8um+L1RzM3WDSzvhm6gIz1yfTbBt6YTlcEKAvsmqCZZFw46z626lVj9j1yEPW33H5H+lBQpZMP1k8l+78Ha0A==}
    engines: {node: '>=8'}
    dependencies:
      fill-range: 7.0.1
    dev: true

  /browserslist@4.21.1:
    resolution: {integrity: sha512-Nq8MFCSrnJXSc88yliwlzQe3qNe3VntIjhsArW9IJOEPSHNx23FalwApUVbzAWABLhYJJ7y8AynWI/XM8OdfjQ==}
    engines: {node: ^6 || ^7 || ^8 || ^9 || ^10 || ^11 || ^12 || >=13.7}
    hasBin: true
    dependencies:
      caniuse-lite: 1.0.30001365
      electron-to-chromium: 1.4.186
      node-releases: 2.0.6
      update-browserslist-db: 1.0.4(browserslist@4.21.1)
    dev: true

  /buffer-crc32@0.2.13:
    resolution: {integrity: sha512-VO9Ht/+p3SN7SKWqcrgEzjGbRSJYTx+Q1pTQC0wrWqHx0vpJraQ6GtHx8tvcg1rlK1byhU5gccxgOgj7B0TDkQ==}

  /buffer-equal@1.0.0:
    resolution: {integrity: sha512-tcBWO2Dl4e7Asr9hTGcpVrCe+F7DubpmqWCTbj4FHLmjqO2hIaC383acQubWtRJhdceqs5uBHs6Es+Sk//RKiQ==}
    engines: {node: '>=0.4.0'}
    dev: true

  /buffer-from@1.1.2:
    resolution: {integrity: sha512-E+XQCRwSbaaiChtv6k6Dwgc+bx+Bs6vuKJHHl5kox/BaKbhiXzqQOwK4cO22yElGp2OCmjwVhT3HmxgyPGnJfQ==}
    dev: true

  /buffer@5.7.1:
    resolution: {integrity: sha512-EHcyIPBQ4BSGlvjB16k5KgAJ27CIsHY/2JBmCRReo48y9rQ3MaUzWX3KVlBa4U7MyX02HdVj0K7C3WaB3ju7FQ==}
    requiresBuild: true
    dependencies:
      base64-js: 1.5.1
      ieee754: 1.2.1
    dev: true
    optional: true

  /builder-util-runtime@9.2.1:
    resolution: {integrity: sha512-2rLv/uQD2x+dJ0J3xtsmI12AlRyk7p45TEbE/6o/fbb633e/S3pPgm+ct+JHsoY7r39dKHnGEFk/AASRFdnXmA==}
    engines: {node: '>=12.0.0'}
    dependencies:
      debug: 4.3.4
      sax: 1.2.4
    transitivePeerDependencies:
      - supports-color
    dev: true

  /builder-util@24.5.0:
    resolution: {integrity: sha512-STnBmZN/M5vGcv01u/K8l+H+kplTaq4PAIn3yeuufUKSpcdro0DhJWxPI81k5XcNfC//bjM3+n9nr8F9uV4uAQ==}
    dependencies:
      7zip-bin: 5.1.1
      '@types/debug': 4.1.7
      app-builder-bin: 4.0.0
      bluebird-lst: 1.0.9
      builder-util-runtime: 9.2.1
      chalk: 4.1.2
      cross-spawn: 7.0.3
      debug: 4.3.4
      fs-extra: 10.1.0
      http-proxy-agent: 5.0.0
      https-proxy-agent: 5.0.1
      is-ci: 3.0.1
      js-yaml: 4.1.0
      source-map-support: 0.5.21
      stat-mode: 1.0.0
      temp-file: 3.4.0
    transitivePeerDependencies:
      - supports-color
    dev: true

  /cacheable-lookup@5.0.4:
    resolution: {integrity: sha512-2/kNscPhpcxrOigMZzbiWF7dz8ilhb/nIHU3EyZiXWXpeq/au8qJ8VhdftMkty3n7Gj6HIGalQG8oiBNB3AJgA==}
    engines: {node: '>=10.6.0'}

  /cacheable-request@7.0.2:
    resolution: {integrity: sha512-pouW8/FmiPQbuGpkXQ9BAPv/Mo5xDGANgSNXzTzJ8DrKGuXOssM4wIQRjfanNRh3Yu5cfYPvcorqbhg2KIJtew==}
    engines: {node: '>=8'}
    dependencies:
      clone-response: 1.0.2
      get-stream: 5.2.0
      http-cache-semantics: 4.1.1
      keyv: 4.5.2
      lowercase-keys: 2.0.0
      normalize-url: 6.1.0
      responselike: 2.0.1

  /callsites@3.1.0:
    resolution: {integrity: sha512-P8BjAsXvZS+VIDUI11hHCQEv74YT67YUi5JJFNWIqL235sBmjX4+qx9Muvls5ivyNENctx46xQLQ3aTuE7ssaQ==}
    engines: {node: '>=6'}
    dev: true

  /camel-case@4.1.2:
    resolution: {integrity: sha512-gxGWBrTT1JuMx6R+o5PTXMmUnhnVzLQ9SNutD4YqKtI6ap897t3tKECYla6gCWEkplXnlNybEkZg9GEGxKFCgw==}
    dependencies:
      pascal-case: 3.1.2
      tslib: 2.4.0
    dev: true

  /caniuse-lite@1.0.30001365:
    resolution: {integrity: sha512-VDQZ8OtpuIPMBA4YYvZXECtXbddMCUFJk1qu8Mqxfm/SZJNSr1cy4IuLCOL7RJ/YASrvJcYg1Zh+UEUQ5m6z8Q==}
    dev: true

  /chalk@4.1.2:
    resolution: {integrity: sha512-oKnbhFyRIXpUuez8iBMmyEa4nbj4IOQyuhc/wy9kY7/WVPcwIO9VA668Pu8RkO7+0G76SLROeyw9CpQ061i4mA==}
    engines: {node: '>=10'}
    dependencies:
      ansi-styles: 4.3.0
      supports-color: 7.2.0
    dev: true

  /chokidar@3.5.3:
    resolution: {integrity: sha512-Dr3sfKRP6oTcjf2JmUmFJfeVMvXBdegxB0iVQ5eb2V10uFJUCAS8OByZdVAyVb8xXNz3GjjTgj9kLWsZTqE6kw==}
    engines: {node: '>= 8.10.0'}
    dependencies:
      anymatch: 3.1.2
      braces: 3.0.2
      glob-parent: 5.1.2
      is-binary-path: 2.1.0
      is-glob: 4.0.3
      normalize-path: 3.0.0
      readdirp: 3.6.0
    optionalDependencies:
      fsevents: 2.3.2
    dev: true

  /chownr@2.0.0:
    resolution: {integrity: sha512-bIomtDF5KGpdogkLd9VspvFzk9KfpyyGlS8YFVZl7TGPBHL5snIOnxeshwVgPteQ9b4Eydl+pVbIyE1DcvCWgQ==}
    engines: {node: '>=10'}
    dev: true

  /chrome-trace-event@1.0.3:
    resolution: {integrity: sha512-p3KULyQg4S7NIHixdwbGX+nFHkoBiA4YQmyWtjb8XngSKV124nJmRysgAeujbUVb15vh+RvFUfCPqU7rXk+hZg==}
    engines: {node: '>=6.0'}
    dev: true

  /chromium-pickle-js@0.2.0:
    resolution: {integrity: sha512-1R5Fho+jBq0DDydt+/vHWj5KJNJCKdARKOCwZUen84I5BreWoLqRLANH1U87eJy1tiASPtMnGqJJq0ZsLoRPOw==}
    dev: true

  /ci-info@3.3.2:
    resolution: {integrity: sha512-xmDt/QIAdeZ9+nfdPsaBCpMvHNLFiLdjj59qjqn+6iPe6YmHGQ35sBnQ8uslRBXFmXkiZQOJRjvQeoGppoTjjg==}
    dev: true

  /clean-css@4.2.4:
    resolution: {integrity: sha512-EJUDT7nDVFDvaQgAo2G/PJvxmp1o/c6iXLbswsBbUFXi1Nr+AjA2cKmfbKDMjMvzEe75g3P6JkaDDAKk96A85A==}
    engines: {node: '>= 4.0'}
    dependencies:
      source-map: 0.6.1
    dev: true

  /clean-css@5.3.0:
    resolution: {integrity: sha512-YYuuxv4H/iNb1Z/5IbMRoxgrzjWGhOEFfd+groZ5dMCVkpENiMZmwspdrzBo9286JjM1gZJPAyL7ZIdzuvu2AQ==}
    engines: {node: '>= 10.0'}
    dependencies:
      source-map: 0.6.1
    dev: true

  /clean-webpack-plugin@4.0.0(webpack@5.76.0):
    resolution: {integrity: sha512-WuWE1nyTNAyW5T7oNyys2EN0cfP2fdRxhxnIQWiAp0bMabPdHhoGxM8A6YL2GhqwgrPnnaemVE7nv5XJ2Fhh2w==}
    engines: {node: '>=10.0.0'}
    peerDependencies:
      webpack: '>=4.0.0 <6.0.0'
    dependencies:
      del: 4.1.1
      webpack: 5.76.0(webpack-cli@4.10.0)
    dev: true

  /cli-truncate@2.1.0:
    resolution: {integrity: sha512-n8fOixwDD6b/ObinzTrp1ZKFzbgvKZvuz/TvejnLn1aQfC6r52XEx85FmuC+3HI+JM7coBRXUvNqEU2PHVrHpg==}
    engines: {node: '>=8'}
    requiresBuild: true
    dependencies:
      slice-ansi: 3.0.0
      string-width: 4.2.3
    dev: true
    optional: true

  /cliui@8.0.1:
    resolution: {integrity: sha512-BSeNnyus75C4//NQ9gQt1/csTXyo/8Sb+afLAkzAptFuMsod9HFokGNudZpi/oQV73hnVK+sR+5PVRMd+Dr7YQ==}
    engines: {node: '>=12'}
    dependencies:
      string-width: 4.2.3
      strip-ansi: 6.0.1
      wrap-ansi: 7.0.0
    dev: true

  /clone-deep@4.0.1:
    resolution: {integrity: sha512-neHB9xuzh/wk0dIHweyAXv2aPGZIVk3pLMe+/RNzINf17fe0OG96QroktYAUm7SM1PBnzTabaLboqqxDyMU+SQ==}
    engines: {node: '>=6'}
    dependencies:
      is-plain-object: 2.0.4
      kind-of: 6.0.3
      shallow-clone: 3.0.1
    dev: true

  /clone-response@1.0.2:
    resolution: {integrity: sha512-yjLXh88P599UOyPTFX0POsd7WxnbsVsGohcwzHOLspIhhpalPw1BcqED8NblyZLKcGrL8dTgMlcaZxV2jAD41Q==}
    dependencies:
      mimic-response: 1.0.1

  /color-convert@2.0.1:
    resolution: {integrity: sha512-RRECPsj7iu/xb5oKYcsFHSppFNnsj/52OVTRKb4zP5onXwVF3zVmmToNcOfGC+CRDpfK/U584fMg38ZHCaElKQ==}
    engines: {node: '>=7.0.0'}
    requiresBuild: true
    dependencies:
      color-name: 1.1.4
    dev: true

  /color-name@1.1.4:
    resolution: {integrity: sha512-dOy+3AuW3a2wNbZHIuMZpTcgjGuLU/uBL/ubcZF9OXbDo8ff4O8yVp5Bf0efS8uEoYo5q4Fx7dY9OgQGXgAsQA==}
    requiresBuild: true
    dev: true

  /colorette@2.0.19:
    resolution: {integrity: sha512-3tlv/dIP7FWvj3BsbHrGLJ6l/oKh1O3TcgBqMn+yyCagOxc23fyzDS6HypQbgxWbkpDnf52p1LuR4eWDQ/K9WQ==}
    dev: true

  /combined-stream@1.0.8:
    resolution: {integrity: sha512-FQN4MRfuJeHf7cBbBMJFXhKSDq+2kAArBlmRBvcvFE5BB1HZKXtSFASDhdlz9zOYwxh8lDdnvmMOe/+5cdoEdg==}
    engines: {node: '>= 0.8'}
    dependencies:
      delayed-stream: 1.0.0
    dev: true

  /commander@2.20.3:
    resolution: {integrity: sha512-GpVkmM8vF2vQUkj2LvZmD35JxeJOLCwJ9cUkugyk2nuhbv3+mJvpLYYt+0+USMxE+oj+ey/lJEnhZw75x/OMcQ==}
    dev: true

  /commander@4.1.1:
    resolution: {integrity: sha512-NOKm8xhkzAjzFx8B2v5OAHT+u5pRQc2UCa2Vq9jYL/31o2wi9mxBA7LIFs3sV5VSC49z6pEhfbMULvShKj26WA==}
    engines: {node: '>= 6'}
    dev: true

  /commander@5.1.0:
    resolution: {integrity: sha512-P0CysNDQ7rtVw4QIQtm+MRxV66vKFSvlsQvGYXZWR3qFU0jlMKHZZZgw8e+8DSah4UDKMqnknRDQz+xuQXQ/Zg==}
    engines: {node: '>= 6'}
    dev: true

  /commander@7.2.0:
    resolution: {integrity: sha512-QrWXB+ZQSVPmIWIhtEO9H+gwHaMGYiF5ChvoJ+K9ZGHG/sVsa6yiesAD1GC/x46sET00Xlwo1u49RVVVzvcSkw==}
    engines: {node: '>= 10'}
    dev: true

  /commander@8.3.0:
    resolution: {integrity: sha512-OkTL9umf+He2DZkUq8f8J9of7yL6RJKI24dVITBmNfZBmri9zYZQrKkuXiKhyfPSu8tUhnVBB1iKXevvnlR4Ww==}
    engines: {node: '>= 12'}
    dev: true

  /compare-version@0.1.2:
    resolution: {integrity: sha512-pJDh5/4wrEnXX/VWRZvruAGHkzKdr46z11OlTPN+VrATlWWhSKewNCJ1futCO5C7eJB3nPMFZA1LeYtcFboZ2A==}
    engines: {node: '>=0.10.0'}
    dev: true

  /concat-map@0.0.1:
    resolution: {integrity: sha512-/Srv4dswyQNBfohGpz9o6Yb3Gz3SrUDqBH5rTuhGR7ahtlbYKnVxw2bCFMRljaA7EXHaXZ8wsHdodFvbkhKmqg==}
    dev: true

  /config-file-ts@0.2.4:
    resolution: {integrity: sha512-cKSW0BfrSaAUnxpgvpXPLaaW/umg4bqg4k3GO1JqlRfpx+d5W0GDXznCMkWotJQek5Mmz1MJVChQnz3IVaeMZQ==}
    dependencies:
      glob: 7.2.3
      typescript: 4.7.4
    dev: true

  /core-util-is@1.0.2:
    resolution: {integrity: sha512-3lqz5YjWTYnW6dlDa5TLaTCcShfar1e40rmcJVwCBJC6mWlFuj0eCHIElmG1g5kyuJ/GD+8Wn4FFCcz4gJPfaQ==}
    requiresBuild: true
    dev: true
    optional: true

  /crc@3.8.0:
    resolution: {integrity: sha512-iX3mfgcTMIq3ZKLIsVFAbv7+Mc10kxabAGQb8HvjA1o3T1PIYprbakQ65d3I+2HGHt6nSKkM9PYjgoJO2KcFBQ==}
    requiresBuild: true
    dependencies:
      buffer: 5.7.1
    dev: true
    optional: true

  /cross-spawn@7.0.3:
    resolution: {integrity: sha512-iRDPJKUPVEND7dHPO8rkbOnPpyDygcDFtWjpeWNCgy8WP2rXcxXL8TskReQl6OrB2G7+UJrags1q15Fudc7G6w==}
    engines: {node: '>= 8'}
    dependencies:
      path-key: 3.1.1
      shebang-command: 2.0.0
      which: 2.0.2
    dev: true

  /css-loader@6.7.1(webpack@5.76.0):
    resolution: {integrity: sha512-yB5CNFa14MbPJcomwNh3wLThtkZgcNyI2bNMRt8iE5Z8Vwl7f8vQXFAzn2HDOJvtDq2NTZBUGMSUNNyrv3/+cw==}
    engines: {node: '>= 12.13.0'}
    peerDependencies:
      webpack: ^5.0.0
    dependencies:
      icss-utils: 5.1.0(postcss@8.4.31)
      postcss: 8.4.31
      postcss-modules-extract-imports: 3.0.0(postcss@8.4.31)
      postcss-modules-local-by-default: 4.0.0(postcss@8.4.31)
      postcss-modules-scope: 3.0.0(postcss@8.4.31)
      postcss-modules-values: 4.0.0(postcss@8.4.31)
      postcss-value-parser: 4.2.0
      semver: 7.3.8
      webpack: 5.76.0(webpack-cli@4.10.0)
    dev: true

  /css-select@4.3.0:
    resolution: {integrity: sha512-wPpOYtnsVontu2mODhA19JrqWxNsfdatRKd64kmpRbQgh1KtItko5sTnEpPdpSaJszTOhEMlF/RPz28qj4HqhQ==}
    dependencies:
      boolbase: 1.0.0
      css-what: 6.1.0
      domhandler: 4.3.1
      domutils: 2.8.0
      nth-check: 2.1.1
    dev: true

  /css-what@6.1.0:
    resolution: {integrity: sha512-HTUrgRJ7r4dsZKU6GjmpfRK1O76h97Z8MfS1G0FozR+oF2kG6Vfe8JE6zwrkbxigziPHinCJ+gCPjA9EaBDtRw==}
    engines: {node: '>= 6'}
    dev: true

  /cssesc@3.0.0:
    resolution: {integrity: sha512-/Tb/JcjK111nNScGob5MNtsntNM1aCNUDipB/TkwZFhyDrrE47SOx/18wF2bbjgc3ZzCSKW1T5nt5EbFoAz/Vg==}
    engines: {node: '>=4'}
    hasBin: true
    dev: true

  /dayjs@1.11.5:
    resolution: {integrity: sha512-CAdX5Q3YW3Gclyo5Vpqkgpj8fSdLQcRuzfX6mC6Phy0nfJ0eGYOeS7m4mt2plDWLAtA4TqTakvbboHvUxfe4iA==}
    dev: true

  /debug@4.3.4:
    resolution: {integrity: sha512-PRWFHuSU3eDtQJPvnNY7Jcket1j0t5OuOsFzPPzsekD52Zl8qUfFIPEiswXqIvHWGVHOgX+7G/vCNNhehwxfkQ==}
    engines: {node: '>=6.0'}
    peerDependencies:
      supports-color: '*'
    peerDependenciesMeta:
      supports-color:
        optional: true
    dependencies:
      ms: 2.1.2

  /decompress-response@6.0.0:
    resolution: {integrity: sha512-aW35yZM6Bb/4oJlZncMH2LCoZtJXTRxES17vE3hoRiowU2kWHaJKFkSBDnDR+cm9J+9QhXmREyIfv0pji9ejCQ==}
    engines: {node: '>=10'}
    dependencies:
      mimic-response: 3.1.0

  /deep-is@0.1.4:
    resolution: {integrity: sha512-oIPzksmTg4/MriiaYGO+okXDT7ztn/w3Eptv/+gSIdMdKsJo0u4CfYNFJPy+4SKMuCqGw2wxnA+URMg3t8a/bQ==}
    dev: true

  /defer-to-connect@2.0.1:
    resolution: {integrity: sha512-4tvttepXG1VaYGrRibk5EwJd1t4udunSOVMdLSAL6mId1ix438oPwPZMALY41FCijukO1L0twNcGsdzS7dHgDg==}
    engines: {node: '>=10'}

  /define-properties@1.1.4:
    resolution: {integrity: sha512-uckOqKcfaVvtBdsVkdPv3XjveQJsNQqmhXgRi8uhvWWuPYZCNlzT8qAyblUgNoXdHdjMTzAqeGjAoli8f+bzPA==}
    engines: {node: '>= 0.4'}
    requiresBuild: true
    dependencies:
      has-property-descriptors: 1.0.0
      object-keys: 1.1.1
    optional: true

  /del@4.1.1:
    resolution: {integrity: sha512-QwGuEUouP2kVwQenAsOof5Fv8K9t3D8Ca8NxcXKrIpEHjTXK5J2nXLdP+ALI1cgv8wj7KuwBhTwBkOZSJKM5XQ==}
    engines: {node: '>=6'}
    dependencies:
      '@types/glob': 7.2.0
      globby: 6.1.0
      is-path-cwd: 2.2.0
      is-path-in-cwd: 2.1.0
      p-map: 2.1.0
      pify: 4.0.1
      rimraf: 2.7.1
    dev: true

  /delayed-stream@1.0.0:
    resolution: {integrity: sha512-ZySD7Nf91aLB0RxL4KGrKHBXl7Eds1DAmEdcoVawXnLD7SDhpNgtuII2aAkg7a7QS41jxPSZ17p4VdGnMHk3MQ==}
    engines: {node: '>=0.4.0'}
    dev: true

  /detect-node@2.1.0:
    resolution: {integrity: sha512-T0NIuQpnTvFDATNuHN5roPwSBG83rFsuO+MXXH9/3N1eFbn4wcPjttvjMLEPWJ0RGUYgQE7cGgS3tNxbqCGM7g==}
    requiresBuild: true
    optional: true

  /dir-compare@3.3.0:
    resolution: {integrity: sha512-J7/et3WlGUCxjdnD3HAAzQ6nsnc0WL6DD7WcwJb7c39iH1+AWfg+9OqzJNaI6PkBwBvm1mhZNL9iY/nRiZXlPg==}
    dependencies:
      buffer-equal: 1.0.0
      minimatch: 3.1.2
    dev: true

  /dir-glob@3.0.1:
    resolution: {integrity: sha512-WkrWp9GR4KXfKGYzOLmTuGVi1UWFfws377n9cc55/tb6DuqyF6pcQ5AbiHEshaDpY9v6oaSr2XCDidGmMwdzIA==}
    engines: {node: '>=8'}
    dependencies:
      path-type: 4.0.0
    dev: true

  /dmg-builder@24.6.3:
    resolution: {integrity: sha512-O7KNT7OKqtV54fMYUpdlyTOCP5DoPuRMLqMTgxxV2PO8Hj/so6zOl5o8GTs8pdDkeAhJzCFOUNB3BDhgXbUbJg==}
    dependencies:
      app-builder-lib: 24.6.3
      builder-util: 24.5.0
      builder-util-runtime: 9.2.1
      fs-extra: 10.1.0
      iconv-lite: 0.6.3
      js-yaml: 4.1.0
    optionalDependencies:
      dmg-license: 1.0.11
    transitivePeerDependencies:
      - supports-color
    dev: true

  /dmg-license@1.0.11:
    resolution: {integrity: sha512-ZdzmqwKmECOWJpqefloC5OJy1+WZBBse5+MR88z9g9Zn4VY+WYUkAyojmhzJckH5YbbZGcYIuGAkY5/Ys5OM2Q==}
    engines: {node: '>=8'}
    os: [darwin]
    hasBin: true
    requiresBuild: true
    dependencies:
      '@types/plist': 3.0.2
      '@types/verror': 1.10.6
      ajv: 6.12.6
      crc: 3.8.0
      iconv-corefoundation: 1.1.7
      plist: 3.0.6
      smart-buffer: 4.2.0
      verror: 1.10.1
    dev: true
    optional: true

  /doctrine@3.0.0:
    resolution: {integrity: sha512-yS+Q5i3hBf7GBkd4KG8a7eBNNWNGLTaEwwYWUijIYM7zrlYDM0BFXHjjPWlWZ1Rg7UaddZeIDmi9jF3HmqiQ2w==}
    engines: {node: '>=6.0.0'}
    dependencies:
      esutils: 2.0.3
    dev: true

  /dom-converter@0.2.0:
    resolution: {integrity: sha512-gd3ypIPfOMr9h5jIKq8E3sHOTCjeirnl0WK5ZdS1AW0Odt0b1PaWaHdJ4Qk4klv+YB9aJBS7mESXjFoDQPu6DA==}
    dependencies:
      utila: 0.4.0
    dev: true

  /dom-serializer@1.4.1:
    resolution: {integrity: sha512-VHwB3KfrcOOkelEG2ZOfxqLZdfkil8PtJi4P8N2MMXucZq2yLp75ClViUlOVwyoHEDjYU433Aq+5zWP61+RGag==}
    dependencies:
      domelementtype: 2.3.0
      domhandler: 4.3.1
      entities: 2.2.0
    dev: true

  /domelementtype@2.3.0:
    resolution: {integrity: sha512-OLETBj6w0OsagBwdXnPdN0cnMfF9opN69co+7ZrbfPGrdpPVNBUj02spi6B1N7wChLQiPn4CSH/zJvXw56gmHw==}
    dev: true

  /domhandler@4.3.1:
    resolution: {integrity: sha512-GrwoxYN+uWlzO8uhUXRl0P+kHE4GtVPfYzVLcUxPL7KNdHKj66vvlhiweIHqYYXWlw+T8iLMp42Lm67ghw4WMQ==}
    engines: {node: '>= 4'}
    dependencies:
      domelementtype: 2.3.0
    dev: true

  /domutils@2.8.0:
    resolution: {integrity: sha512-w96Cjofp72M5IIhpjgobBimYEfoPjx1Vx0BSX9P30WBdZW2WIKU0T1Bd0kz2eNZ9ikjKgHbEyKx8BB6H1L3h3A==}
    dependencies:
      dom-serializer: 1.4.1
      domelementtype: 2.3.0
      domhandler: 4.3.1
    dev: true

  /dot-case@3.0.4:
    resolution: {integrity: sha512-Kv5nKlh6yRrdrGvxeJ2e5y2eRUpkUosIW4A2AS38zwSz27zu7ufDwQPi5Jhs3XAlGNetl3bmnGhQsMtkKJnj3w==}
    dependencies:
      no-case: 3.0.4
      tslib: 2.4.0
    dev: true

  /dotenv-expand@5.1.0:
    resolution: {integrity: sha512-YXQl1DSa4/PQyRfgrv6aoNjhasp/p4qs9FjJ4q4cQk+8m4r6k4ZSiEyytKG8f8W9gi8WsQtIObNmKd+tMzNTmA==}
    dev: true

  /dotenv@9.0.2:
    resolution: {integrity: sha512-I9OvvrHp4pIARv4+x9iuewrWycX6CcZtoAu1XrzPxc5UygMJXJZYmBsynku8IkrJwgypE5DGNjDPmPRhDCptUg==}
    engines: {node: '>=10'}
    dev: true

  /duplexer@0.1.2:
    resolution: {integrity: sha512-jtD6YG370ZCIi/9GTaJKQxWTZD045+4R4hTk/x1UyoqadyJ9x9CgSi1RlVDQF8U2sxLLSnFkCaMihqljHIWgMg==}
    dev: true

  /ejs@3.1.9:
    resolution: {integrity: sha512-rC+QVNMJWv+MtPgkt0y+0rVEIdbtxVADApW9JXrUVlzHetgcyczP/E7DJmWJ4fJCZF2cPcBk0laWO9ZHMG3DmQ==}
    engines: {node: '>=0.10.0'}
    hasBin: true
    dependencies:
      jake: 10.8.5
    dev: true

  /electron-builder@24.6.3:
    resolution: {integrity: sha512-O6PqhRXwfxCNTXI4BlhELSeYYO6/tqlxRuy+4+xKBokQvwDDjDgZMMoSgAmanVSCuzjE7MZldI9XYrKFk+EQDw==}
    engines: {node: '>=14.0.0'}
    hasBin: true
    dependencies:
      app-builder-lib: 24.6.3
      builder-util: 24.5.0
      builder-util-runtime: 9.2.1
      chalk: 4.1.2
      dmg-builder: 24.6.3
      fs-extra: 10.1.0
      is-ci: 3.0.1
      lazy-val: 1.0.5
      read-config-file: 6.3.2
      simple-update-notifier: 2.0.0
      yargs: 17.7.2
    transitivePeerDependencies:
      - supports-color
    dev: true

  /electron-publish@24.5.0:
    resolution: {integrity: sha512-zwo70suH15L15B4ZWNDoEg27HIYoPsGJUF7xevLJLSI7JUPC8l2yLBdLGwqueJ5XkDL7ucYyRZzxJVR8ElV9BA==}
    dependencies:
      '@types/fs-extra': 9.0.13
      builder-util: 24.5.0
      builder-util-runtime: 9.2.1
      chalk: 4.1.2
      fs-extra: 10.1.0
      lazy-val: 1.0.5
      mime: 2.6.0
    transitivePeerDependencies:
      - supports-color
    dev: true

  /electron-to-chromium@1.4.186:
    resolution: {integrity: sha512-YoVeFrGd/7ROjz4R9uPoND1K/hSRC/xADy9639ZmIZeJSaBnKdYx3I6LMPsY7CXLpK7JFgKQVzeZ/dk2br6Eaw==}
    dev: true

<<<<<<< HEAD
  /electron@27.1.0:
    resolution: {integrity: sha512-XPdJiO475QJ8cx59/goWNNWnlV0vab+Ut3occymos7VDxkHV5mFrlW6tcGi+M3bW6gBfwpJocWMng8tw542vww==}
=======
  /electron@27.1.2:
    resolution: {integrity: sha512-Dy6BUuGLiIJv+zfsXwr78TV2TNppi24rXF4PIIS+OjDblEKdkI9r1iM8JUd3/x3sbGUy5mdLMSPhvmu//IhkgA==}
>>>>>>> a75abfb8
    engines: {node: '>= 12.20.55'}
    hasBin: true
    requiresBuild: true
    dependencies:
      '@electron/get': 2.0.2
      '@types/node': 18.13.0
      extract-zip: 2.0.1
    transitivePeerDependencies:
      - supports-color

  /emoji-regex@8.0.0:
    resolution: {integrity: sha512-MSjYzcWNOA0ewAHpz0MxpYFvwg6yjy1NG3xteoqz644VCo/RPgnr1/GGt+ic3iJTzQ8Eu3TdM14SawnVUmGE6A==}
    requiresBuild: true
    dev: true

  /emojis-list@3.0.0:
    resolution: {integrity: sha512-/kyM18EfinwXZbno9FyUGeFh87KC8HRQBQGildHZbEuRyWFOmv1U10o9BBp8XVZDVNNuQKyIGIu5ZYAAXJ0V2Q==}
    engines: {node: '>= 4'}
    dev: true

  /encoding@0.1.13:
    resolution: {integrity: sha512-ETBauow1T35Y/WZMkio9jiM0Z5xjHHmJ4XmjZOq1l/dXz3lr2sRn87nJy20RupqSh1F2m3HHPSp8ShIPQJrJ3A==}
    dependencies:
      iconv-lite: 0.6.3
    dev: true

  /end-of-stream@1.4.4:
    resolution: {integrity: sha512-+uw1inIHVPQoaVuHzRyXd21icM+cnt4CzD5rW+NC1wjOUSTOs+Te7FOv7AhN7vS9x/oIyhLP5PR1H+phQAHu5Q==}
    dependencies:
      once: 1.4.0

  /enhanced-resolve@5.10.0:
    resolution: {integrity: sha512-T0yTFjdpldGY8PmuXXR0PyQ1ufZpEGiHVrp7zHKB7jdR4qlmZHhONVM5AQOAWXuF/w3dnHbEQVrNptJgt7F+cQ==}
    engines: {node: '>=10.13.0'}
    dependencies:
      graceful-fs: 4.2.11
      tapable: 2.2.1
    dev: true

  /entities@2.2.0:
    resolution: {integrity: sha512-p92if5Nz619I0w+akJrLZH0MX0Pb5DX39XOwQTtXSdQQOaYH03S1uIQp4mhOZtAXrxq4ViO67YTiLBo2638o9A==}
    dev: true

  /env-paths@2.2.1:
    resolution: {integrity: sha512-+h1lkLKhZMTYjog1VEpJNG7NZJWcuc2DDk/qsqSTRRCOXiLjeQ1d1/udrUGhqMxUgAlwKNZ0cf2uqan5GLuS2A==}
    engines: {node: '>=6'}

  /envinfo@7.8.1:
    resolution: {integrity: sha512-/o+BXHmB7ocbHEAs6F2EnG0ogybVVUdkRunTT2glZU9XAaGmhqskrvKwqXuDfNjEO0LZKWdejEEpnq8aM0tOaw==}
    engines: {node: '>=4'}
    hasBin: true
    dev: true

  /es-module-lexer@0.9.3:
    resolution: {integrity: sha512-1HQ2M2sPtxwnvOvT1ZClHyQDiggdNjURWpY2we6aMKCQiUVxTmVs2UYPLIrD84sS+kMdUwfBSylbJPwNnBrnHQ==}
    dev: true

  /es6-error@4.1.1:
    resolution: {integrity: sha512-Um/+FxMr9CISWh0bi5Zv0iOD+4cFh5qLeks1qhAopKVAJw3drgKbKySikp7wGhDL0HPeaja0P5ULZrxLkniUVg==}
    requiresBuild: true
    optional: true

  /esbuild-loader@3.0.1(webpack@5.76.0):
    resolution: {integrity: sha512-aZfGybqTeuyCd4AsVvWOOfkhIuN+wfZFjMyh3gyQEU1Uvsl8L6vye9HqP93iRa0iTA+6Jclap514PJIC3cLnMA==}
    peerDependencies:
      webpack: ^4.40.0 || ^5.0.0
    dependencies:
      esbuild: 0.17.10
      get-tsconfig: 4.4.0
      loader-utils: 2.0.4
      webpack: 5.76.0(webpack-cli@4.10.0)
      webpack-sources: 1.4.3
    dev: true

  /esbuild@0.17.10:
    resolution: {integrity: sha512-n7V3v29IuZy5qgxx25TKJrEm0FHghAlS6QweUcyIgh/U0zYmQcvogWROitrTyZId1mHSkuhhuyEXtI9OXioq7A==}
    engines: {node: '>=12'}
    hasBin: true
    requiresBuild: true
    optionalDependencies:
      '@esbuild/android-arm': 0.17.10
      '@esbuild/android-arm64': 0.17.10
      '@esbuild/android-x64': 0.17.10
      '@esbuild/darwin-arm64': 0.17.10
      '@esbuild/darwin-x64': 0.17.10
      '@esbuild/freebsd-arm64': 0.17.10
      '@esbuild/freebsd-x64': 0.17.10
      '@esbuild/linux-arm': 0.17.10
      '@esbuild/linux-arm64': 0.17.10
      '@esbuild/linux-ia32': 0.17.10
      '@esbuild/linux-loong64': 0.17.10
      '@esbuild/linux-mips64el': 0.17.10
      '@esbuild/linux-ppc64': 0.17.10
      '@esbuild/linux-riscv64': 0.17.10
      '@esbuild/linux-s390x': 0.17.10
      '@esbuild/linux-x64': 0.17.10
      '@esbuild/netbsd-x64': 0.17.10
      '@esbuild/openbsd-x64': 0.17.10
      '@esbuild/sunos-x64': 0.17.10
      '@esbuild/win32-arm64': 0.17.10
      '@esbuild/win32-ia32': 0.17.10
      '@esbuild/win32-x64': 0.17.10
    dev: true

  /escalade@3.1.1:
    resolution: {integrity: sha512-k0er2gUkLf8O0zKJiAhmkTnJlTvINGv7ygDNPbeIsX/TJjGJZHuh9B2UxbsaEkmlEo9MfhrSzmhIlhRlI2GXnw==}
    engines: {node: '>=6'}
    dev: true

  /escape-string-regexp@4.0.0:
    resolution: {integrity: sha512-TtpcNJ3XAzx3Gq8sWRzJaVajRs0uVxA2YAkdb1jm2YkPz4G6egUFAyA3n5vtEIZefPk5Wa4UXbKuS5fKkJWdgA==}
    engines: {node: '>=10'}

  /eslint-scope@5.1.1:
    resolution: {integrity: sha512-2NxwbF/hZ0KpepYN0cNbo+FN6XoK7GaHlQhgx/hIZl6Va0bF45RQOOwhLIy8lQDbuCiadSLCBnH2CFYquit5bw==}
    engines: {node: '>=8.0.0'}
    dependencies:
      esrecurse: 4.3.0
      estraverse: 4.3.0
    dev: true

  /eslint-scope@7.1.1:
    resolution: {integrity: sha512-QKQM/UXpIiHcLqJ5AOyIW7XZmzjkzQXYE54n1++wb0u9V/abW3l9uQnxX8Z5Xd18xyKIMTUAyQ0k1e8pz6LUrw==}
    engines: {node: ^12.22.0 || ^14.17.0 || >=16.0.0}
    dependencies:
      esrecurse: 4.3.0
      estraverse: 5.3.0
    dev: true

  /eslint-utils@3.0.0(eslint@8.19.0):
    resolution: {integrity: sha512-uuQC43IGctw68pJA1RgbQS8/NP7rch6Cwd4j3ZBtgo4/8Flj4eGE7ZYSZRN3iq5pVUv6GPdW5Z1RFleo84uLDA==}
    engines: {node: ^10.0.0 || ^12.0.0 || >= 14.0.0}
    peerDependencies:
      eslint: '>=5'
    dependencies:
      eslint: 8.19.0
      eslint-visitor-keys: 2.1.0
    dev: true

  /eslint-visitor-keys@2.1.0:
    resolution: {integrity: sha512-0rSmRBzXgDzIsD6mGdJgevzgezI534Cer5L/vyMX0kHzT/jiB43jRhd9YUlMGYLQy2zprNmoT8qasCGtY+QaKw==}
    engines: {node: '>=10'}
    dev: true

  /eslint-visitor-keys@3.3.0:
    resolution: {integrity: sha512-mQ+suqKJVyeuwGYHAdjMFqjCyfl8+Ldnxuyp3ldiMBFKkvytrXUZWaiPCEav8qDHKty44bD+qV1IP4T+w+xXRA==}
    engines: {node: ^12.22.0 || ^14.17.0 || >=16.0.0}
    dev: true

  /eslint@8.19.0:
    resolution: {integrity: sha512-SXOPj3x9VKvPe81TjjUJCYlV4oJjQw68Uek+AM0X4p+33dj2HY5bpTZOgnQHcG2eAm1mtCU9uNMnJi7exU/kYw==}
    engines: {node: ^12.22.0 || ^14.17.0 || >=16.0.0}
    hasBin: true
    dependencies:
      '@eslint/eslintrc': 1.3.0
      '@humanwhocodes/config-array': 0.9.5
      ajv: 6.12.6
      chalk: 4.1.2
      cross-spawn: 7.0.3
      debug: 4.3.4
      doctrine: 3.0.0
      escape-string-regexp: 4.0.0
      eslint-scope: 7.1.1
      eslint-utils: 3.0.0(eslint@8.19.0)
      eslint-visitor-keys: 3.3.0
      espree: 9.3.2
      esquery: 1.4.0
      esutils: 2.0.3
      fast-deep-equal: 3.1.3
      file-entry-cache: 6.0.1
      functional-red-black-tree: 1.0.1
      glob-parent: 6.0.2
      globals: 13.16.0
      ignore: 5.2.0
      import-fresh: 3.3.0
      imurmurhash: 0.1.4
      is-glob: 4.0.3
      js-yaml: 4.1.0
      json-stable-stringify-without-jsonify: 1.0.1
      levn: 0.4.1
      lodash.merge: 4.6.2
      minimatch: 3.1.2
      natural-compare: 1.4.0
      optionator: 0.9.1
      regexpp: 3.2.0
      strip-ansi: 6.0.1
      strip-json-comments: 3.1.1
      text-table: 0.2.0
      v8-compile-cache: 2.3.0
    transitivePeerDependencies:
      - supports-color
    dev: true

  /espree@9.3.2:
    resolution: {integrity: sha512-D211tC7ZwouTIuY5x9XnS0E9sWNChB7IYKX/Xp5eQj3nFXhqmiUDB9q27y76oFl8jTg3pXcQx/bpxMfs3CIZbA==}
    engines: {node: ^12.22.0 || ^14.17.0 || >=16.0.0}
    dependencies:
      acorn: 8.7.1
      acorn-jsx: 5.3.2(acorn@8.7.1)
      eslint-visitor-keys: 3.3.0
    dev: true

  /esquery@1.4.0:
    resolution: {integrity: sha512-cCDispWt5vHHtwMY2YrAQ4ibFkAL8RbH5YGBnZBc90MolvvfkkQcJro/aZiAQUlQ3qgrYS6D6v8Gc5G5CQsc9w==}
    engines: {node: '>=0.10'}
    dependencies:
      estraverse: 5.3.0
    dev: true

  /esrecurse@4.3.0:
    resolution: {integrity: sha512-KmfKL3b6G+RXvP8N1vr3Tq1kL/oCFgn2NYXEtqP8/L3pKapUA4G8cFVaoF3SU323CD4XypR/ffioHmkti6/Tag==}
    engines: {node: '>=4.0'}
    dependencies:
      estraverse: 5.3.0
    dev: true

  /estraverse@4.3.0:
    resolution: {integrity: sha512-39nnKffWz8xN1BU/2c79n9nB9HDzo0niYUqx6xyqUnyoAnQyyWpOTdZEeiCch8BBu515t4wp9ZmgVfVhn9EBpw==}
    engines: {node: '>=4.0'}
    dev: true

  /estraverse@5.3.0:
    resolution: {integrity: sha512-MMdARuVEQziNTeJD8DgMqmhwR11BRQ/cBP+pLtYdSTnf3MIO8fFeiINEbX36ZdNlfU/7A9f3gUw49B3oQsvwBA==}
    engines: {node: '>=4.0'}
    dev: true

  /esutils@2.0.3:
    resolution: {integrity: sha512-kVscqXk4OCp68SZ0dkgEKVi6/8ij300KBWTJq32P/dYeWTSwK41WyTxalN1eRmA5Z9UU/LX9D7FWSmV9SAYx6g==}
    engines: {node: '>=0.10.0'}
    dev: true

  /events@3.3.0:
    resolution: {integrity: sha512-mQw+2fkQbALzQ7V0MY0IqdnXNOeTtP4r0lN9z7AAawCXgqea7bDii20AYrIBrFd/Hx0M2Ocz6S111CaFkUcb0Q==}
    engines: {node: '>=0.8.x'}
    dev: true

  /extract-zip@2.0.1:
    resolution: {integrity: sha512-GDhU9ntwuKyGXdZBUgTIe+vXnWj0fppUEtMDL0+idd5Sta8TGpHssn/eusA9mrPr9qNDym6SxAYZjNvCn/9RBg==}
    engines: {node: '>= 10.17.0'}
    hasBin: true
    dependencies:
      debug: 4.3.4
      get-stream: 5.2.0
      yauzl: 2.10.0
    optionalDependencies:
      '@types/yauzl': 2.10.0
    transitivePeerDependencies:
      - supports-color

  /extsprintf@1.4.1:
    resolution: {integrity: sha512-Wrk35e8ydCKDj/ArClo1VrPVmN8zph5V4AtHwIuHhvMXsKf73UT3BOD+azBIW+3wOJ4FhEH7zyaJCFvChjYvMA==}
    engines: {'0': node >=0.6.0}
    requiresBuild: true
    dev: true
    optional: true

  /fast-deep-equal@3.1.3:
    resolution: {integrity: sha512-f3qQ9oQy9j2AhBe/H9VC91wLmKBCCU/gDOnKNAYG5hswO7BLKj09Hc5HYNz9cGI++xlpDCIgDaitVs03ATR84Q==}
    dev: true

  /fast-glob@3.2.11:
    resolution: {integrity: sha512-xrO3+1bxSo3ZVHAnqzyuewYT6aMFHRAd4Kcs92MAonjwQZLsK9d0SF1IyQ3k5PoirxTW0Oe/RqFgMQ6TcNE5Ew==}
    engines: {node: '>=8.6.0'}
    dependencies:
      '@nodelib/fs.stat': 2.0.5
      '@nodelib/fs.walk': 1.2.8
      glob-parent: 5.1.2
      merge2: 1.4.1
      micromatch: 4.0.5
    dev: true

  /fast-json-stable-stringify@2.1.0:
    resolution: {integrity: sha512-lhd/wF+Lk98HZoTCtlVraHtfh5XYijIjalXck7saUtuanSDyLMxnHhSXEDJqHxD7msR8D0uCmqlkwjCV8xvwHw==}
    dev: true

  /fast-levenshtein@2.0.6:
    resolution: {integrity: sha512-DCXu6Ifhqcks7TZKY3Hxp3y6qphY5SJZmrWMDrKcERSOXWQdMhU9Ig/PYrzyw/ul9jOIyh0N4M0tbC5hodg8dw==}
    dev: true

  /fastest-levenshtein@1.0.12:
    resolution: {integrity: sha512-On2N+BpYJ15xIC974QNVuYGMOlEVt4s0EOI3wwMqOmK1fdDY+FN/zltPV8vosq4ad4c/gJ1KHScUn/6AWIgiow==}
    dev: true

  /fastq@1.13.0:
    resolution: {integrity: sha512-YpkpUnK8od0o1hmeSc7UUs/eB/vIPWJYjKck2QKIzAf71Vm1AAQ3EbuZB3g2JIy+pg+ERD0vqI79KyZiB2e2Nw==}
    dependencies:
      reusify: 1.0.4
    dev: true

  /fd-slicer@1.1.0:
    resolution: {integrity: sha512-cE1qsB/VwyQozZ+q1dGxR8LBYNZeofhEdUNGSMbQD3Gw2lAzX9Zb3uIU6Ebc/Fmyjo9AWWfnn0AUCHqtevs/8g==}
    dependencies:
      pend: 1.2.0

  /file-entry-cache@6.0.1:
    resolution: {integrity: sha512-7Gps/XWymbLk2QLYK4NzpMOrYjMhdIxXuIvy2QBsLE6ljuodKvdkWs/cpyJJ3CVIVpH0Oi1Hvg1ovbMzLdFBBg==}
    engines: {node: ^10.12.0 || >=12.0.0}
    dependencies:
      flat-cache: 3.0.4
    dev: true

  /file-loader@6.2.0(webpack@5.76.0):
    resolution: {integrity: sha512-qo3glqyTa61Ytg4u73GultjHGjdRyig3tG6lPtyX/jOEJvHif9uB0/OCI2Kif6ctF3caQTW2G5gym21oAsI4pw==}
    engines: {node: '>= 10.13.0'}
    peerDependencies:
      webpack: ^4.0.0 || ^5.0.0
    dependencies:
      loader-utils: 2.0.4
      schema-utils: 3.1.1
      webpack: 5.76.0(webpack-cli@4.10.0)
    dev: true

  /filelist@1.0.4:
    resolution: {integrity: sha512-w1cEuf3S+DrLCQL7ET6kz+gmlJdbq9J7yXCSjK/OZCPA+qEN1WyF4ZAf0YYJa4/shHJra2t/d/r8SV4Ji+x+8Q==}
    dependencies:
      minimatch: 5.1.6
    dev: true

  /fill-range@7.0.1:
    resolution: {integrity: sha512-qOo9F+dMUmC2Lcb4BbVvnKJxTPjCm+RRpe4gDuGrzkL7mEVl/djYSu2OdQ2Pa302N4oqkSg9ir6jaLWJ2USVpQ==}
    engines: {node: '>=8'}
    dependencies:
      to-regex-range: 5.0.1
    dev: true

  /find-up@4.1.0:
    resolution: {integrity: sha512-PpOwAdQ/YlXQ2vj8a3h8IipDuYRi3wceVQQGYWxNINccq40Anw7BlsEXCMbt1Zt+OLA6Fq9suIpIWD0OsnISlw==}
    engines: {node: '>=8'}
    dependencies:
      locate-path: 5.0.0
      path-exists: 4.0.0
    dev: true

  /flat-cache@3.0.4:
    resolution: {integrity: sha512-dm9s5Pw7Jc0GvMYbshN6zchCA9RgQlzzEZX3vylR9IqFfS8XciblUXOKfW6SiuJ0e13eDYZoZV5wdrev7P3Nwg==}
    engines: {node: ^10.12.0 || >=12.0.0}
    dependencies:
      flatted: 3.2.6
      rimraf: 3.0.2
    dev: true

  /flatted@3.2.6:
    resolution: {integrity: sha512-0sQoMh9s0BYsm+12Huy/rkKxVu4R1+r96YX5cG44rHV0pQ6iC3Q+mkoMFaGWObMFYQxCVT+ssG1ksneA2MI9KQ==}
    dev: true

  /form-data@4.0.0:
    resolution: {integrity: sha512-ETEklSGi5t0QMZuiXoA/Q6vcnxcLQP5vdugSpuAyi6SVGi2clPPp+xgEhuMaHC+zGgn31Kd235W35f7Hykkaww==}
    engines: {node: '>= 6'}
    dependencies:
      asynckit: 0.4.0
      combined-stream: 1.0.8
      mime-types: 2.1.35
    dev: true

  /fs-extra@10.1.0:
    resolution: {integrity: sha512-oRXApq54ETRj4eMiFzGnHWGy+zo5raudjuxN0b8H7s/RU2oW0Wvsx9O0ACRN/kRq9E8Vu/ReskGB5o3ji+FzHQ==}
    engines: {node: '>=12'}
    dependencies:
      graceful-fs: 4.2.11
      jsonfile: 6.1.0
      universalify: 2.0.0
    dev: true

  /fs-extra@8.1.0:
    resolution: {integrity: sha512-yhlQgA6mnOJUKOsRUFsgJdQCvkKhcz8tlZG5HBQfReYZy46OwLcY+Zia0mtdHsOo9y/hP+CxMN0TU9QxoOtG4g==}
    engines: {node: '>=6 <7 || >=8'}
    dependencies:
      graceful-fs: 4.2.11
      jsonfile: 4.0.0
      universalify: 0.1.2

  /fs-extra@9.1.0:
    resolution: {integrity: sha512-hcg3ZmepS30/7BSFqRvoo3DOMQu7IjqxO5nCDt+zM9XWjb33Wg7ziNT+Qvqbuc3+gWpzO02JubVyk2G4Zvo1OQ==}
    engines: {node: '>=10'}
    dependencies:
      at-least-node: 1.0.0
      graceful-fs: 4.2.11
      jsonfile: 6.1.0
      universalify: 2.0.0
    dev: true

  /fs-minipass@2.1.0:
    resolution: {integrity: sha512-V/JgOLFCS+R6Vcq0slCuaeWEdNC3ouDlJMNIsacH2VtALiu9mV4LPrHc5cDl8k5aw6J8jwgWWpiTo5RYhmIzvg==}
    engines: {node: '>= 8'}
    dependencies:
      minipass: 3.3.6
    dev: true

  /fs.realpath@1.0.0:
    resolution: {integrity: sha512-OO0pH2lK6a0hZnAdau5ItzHPI6pUlvI7jMVnxUQRtw4owF2wk8lOSabtGDCTP4Ggrg2MbGnWO9X8K1t4+fGMDw==}
    dev: true

  /fsevents@2.3.2:
    resolution: {integrity: sha512-xiqMQR4xAeHTuB9uWm+fFRcIOgKBMiOBP+eXiyT7jsgVCq1bkVygt00oASowB7EdtpOHaaPgKt812P9ab+DDKA==}
    engines: {node: ^8.16.0 || ^10.6.0 || >=11.0.0}
    os: [darwin]
    requiresBuild: true
    dev: true
    optional: true

  /function-bind@1.1.1:
    resolution: {integrity: sha512-yIovAzMX49sF8Yl58fSCWJ5svSLuaibPxXQJFLmBObTuCr0Mf1KiPopGM9NiFjiYBCbfaa2Fh6breQ6ANVTI0A==}
    requiresBuild: true

  /functional-red-black-tree@1.0.1:
    resolution: {integrity: sha512-dsKNQNdj6xA3T+QlADDA7mOSlX0qiMINjn0cgr+eGHGsbSHzTabcIogz2+p/iqP1Xs6EP/sS2SbqH+brGTbq0g==}
    dev: true

  /get-caller-file@2.0.5:
    resolution: {integrity: sha512-DyFP3BM/3YHTQOCUL/w0OZHR0lpKeGrxotcHWcqNEdnltqFwXVfhEBQ94eIo34AfQpo0rGki4cyIiftY06h2Fg==}
    engines: {node: 6.* || 8.* || >= 10.*}
    dev: true

  /get-intrinsic@1.1.2:
    resolution: {integrity: sha512-Jfm3OyCxHh9DJyc28qGk+JmfkpO41A4XkneDSujN9MDXrm4oDKdHvndhZ2dN94+ERNfkYJWDclW6k2L/ZGHjXA==}
    requiresBuild: true
    dependencies:
      function-bind: 1.1.1
      has: 1.0.3
      has-symbols: 1.0.3
    optional: true

  /get-stream@5.2.0:
    resolution: {integrity: sha512-nBF+F1rAZVCu/p7rjzgA+Yb4lfYXrpl7a6VmJrU8wF9I1CKvP/QwPNZHnOlwbTkY6dvtFIzFMSyQXbLoTQPRpA==}
    engines: {node: '>=8'}
    dependencies:
      pump: 3.0.0

  /get-tsconfig@4.4.0:
    resolution: {integrity: sha512-0Gdjo/9+FzsYhXCEFueo2aY1z1tpXrxWZzP7k8ul9qt1U5o8rYJwTJYmaeHdrVosYIVYkOy2iwCJ9FdpocJhPQ==}
    dev: true

  /glob-parent@5.1.2:
    resolution: {integrity: sha512-AOIgSQCepiJYwP3ARnGx+5VnTu2HBYdzbGP45eLw1vr3zB3vZLeyed1sC9hnbcOc9/SrMyM5RPQrkGz4aS9Zow==}
    engines: {node: '>= 6'}
    dependencies:
      is-glob: 4.0.3
    dev: true

  /glob-parent@6.0.2:
    resolution: {integrity: sha512-XxwI8EOhVQgWp6iDL+3b0r86f4d6AX6zSU55HfB4ydCEuXLXc5FcYeOu+nnGftS4TEju/11rt4KJPTMgbfmv4A==}
    engines: {node: '>=10.13.0'}
    dependencies:
      is-glob: 4.0.3
    dev: true

  /glob-to-regexp@0.4.1:
    resolution: {integrity: sha512-lkX1HJXwyMcprw/5YUZc2s7DrpAiHB21/V+E1rHUrVNokkvB6bqMzT0VfV6/86ZNabt1k14YOIaT7nDvOX3Iiw==}
    dev: true

  /glob@7.2.3:
    resolution: {integrity: sha512-nFR0zLpU2YCaRxwoCJvL6UvCH2JFyFVIvwTLsIf21AuHlMskA1hhTdk+LlYJtOlYt9v6dvszD2BGRqBL+iQK9Q==}
    dependencies:
      fs.realpath: 1.0.0
      inflight: 1.0.6
      inherits: 2.0.4
      minimatch: 3.1.2
      once: 1.4.0
      path-is-absolute: 1.0.1
    dev: true

  /global-agent@3.0.0:
    resolution: {integrity: sha512-PT6XReJ+D07JvGoxQMkT6qji/jVNfX/h364XHZOWeRzy64sSFr+xJ5OX7LI3b4MPQzdL4H8Y8M0xzPpsVMwA8Q==}
    engines: {node: '>=10.0'}
    requiresBuild: true
    dependencies:
      boolean: 3.2.0
      es6-error: 4.1.1
      matcher: 3.0.0
      roarr: 2.15.4
      semver: 7.5.4
      serialize-error: 7.0.1
    optional: true

  /globals@13.16.0:
    resolution: {integrity: sha512-A1lrQfpNF+McdPOnnFqY3kSN0AFTy485bTi1bkLk4mVPODIUEcSfhHgRqA+QdXPksrSTTztYXx37NFV+GpGk3Q==}
    engines: {node: '>=8'}
    dependencies:
      type-fest: 0.20.2
    dev: true

  /globalthis@1.0.3:
    resolution: {integrity: sha512-sFdI5LyBiNTHjRd7cGPWapiHWMOXKyuBNX/cWJ3NfzrZQVa8GI/8cofCl74AOVqq9W5kNmguTIzJ/1s2gyI9wA==}
    engines: {node: '>= 0.4'}
    requiresBuild: true
    dependencies:
      define-properties: 1.1.4
    optional: true

  /globby@11.1.0:
    resolution: {integrity: sha512-jhIXaOzy1sb8IyocaruWSn1TjmnBVs8Ayhcy83rmxNJ8q2uWKCAj3CnJY+KpGSXCueAPc0i05kVvVKtP1t9S3g==}
    engines: {node: '>=10'}
    dependencies:
      array-union: 2.1.0
      dir-glob: 3.0.1
      fast-glob: 3.2.11
      ignore: 5.2.0
      merge2: 1.4.1
      slash: 3.0.0
    dev: true

  /globby@6.1.0:
    resolution: {integrity: sha512-KVbFv2TQtbzCoxAnfD6JcHZTYCzyliEaaeM/gH8qQdkKr5s0OP9scEgvdcngyk7AVdY6YVW/TJHd+lQ/Df3Daw==}
    engines: {node: '>=0.10.0'}
    dependencies:
      array-union: 1.0.2
      glob: 7.2.3
      object-assign: 4.1.1
      pify: 2.3.0
      pinkie-promise: 2.0.1
    dev: true

  /got@11.8.6:
    resolution: {integrity: sha512-6tfZ91bOr7bOXnK7PRDCGBLa1H4U080YHNaAQ2KsMGlLEzRbk44nsZF2E1IeRc3vtJHPVbKCYgdFbaGO2ljd8g==}
    engines: {node: '>=10.19.0'}
    dependencies:
      '@sindresorhus/is': 4.6.0
      '@szmarczak/http-timer': 4.0.6
      '@types/cacheable-request': 6.0.3
      '@types/responselike': 1.0.0
      cacheable-lookup: 5.0.4
      cacheable-request: 7.0.2
      decompress-response: 6.0.0
      http2-wrapper: 1.0.3
      lowercase-keys: 2.0.0
      p-cancelable: 2.1.1
      responselike: 2.0.1

  /graceful-fs@4.2.11:
    resolution: {integrity: sha512-RbJ5/jmFcNNCcDV5o9eTnBLJ/HszWV0P73bc+Ff4nS/rJj+YaS6IGyiOL0VoBYX+l1Wrl3k63h/KrH+nhJ0XvQ==}

  /gzip-size@6.0.0:
    resolution: {integrity: sha512-ax7ZYomf6jqPTQ4+XCpUGyXKHk5WweS+e05MBO4/y3WJ5RkmPXNKvX+bx1behVILVwr6JSQvZAku021CHPXG3Q==}
    engines: {node: '>=10'}
    dependencies:
      duplexer: 0.1.2
    dev: true

  /has-flag@4.0.0:
    resolution: {integrity: sha512-EykJT/Q1KjTWctppgIAgfSO0tKVuZUjhgMr17kqTumMl6Afv3EISleU7qZUzoXDFTAHTDC4NOoG/ZxU3EvlMPQ==}
    engines: {node: '>=8'}
    dev: true

  /has-property-descriptors@1.0.0:
    resolution: {integrity: sha512-62DVLZGoiEBDHQyqG4w9xCuZ7eJEwNmJRWw2VY84Oedb7WFcA27fiEVe8oUQx9hAUJ4ekurquucTGwsyO1XGdQ==}
    requiresBuild: true
    dependencies:
      get-intrinsic: 1.1.2
    optional: true

  /has-symbols@1.0.3:
    resolution: {integrity: sha512-l3LCuF6MgDNwTDKkdYGEihYjt5pRPbEg46rtlmnSPlUbgmB8LOIrKJbYYFBSbnPaJexMKtiPO8hmeRjRz2Td+A==}
    engines: {node: '>= 0.4'}
    requiresBuild: true
    optional: true

  /has@1.0.3:
    resolution: {integrity: sha512-f2dvO0VU6Oej7RkWJGrehjbzMAjFp5/VKPp5tTpWIV4JHHZK1/BxbFRtf/siA2SWTe09caDmVtYYzWEIbBS4zw==}
    engines: {node: '>= 0.4.0'}
    dependencies:
      function-bind: 1.1.1

  /he@1.2.0:
    resolution: {integrity: sha512-F/1DnUGPopORZi0ni+CvrCgHQ5FyEAHRLSApuYWMmrbSwoN2Mn/7k+Gl38gJnR7yyDZk6WLXwiGod1JOWNDKGw==}
    hasBin: true
    dev: true

  /hosted-git-info@4.1.0:
    resolution: {integrity: sha512-kyCuEOWjJqZuDbRHzL8V93NzQhwIB71oFWSyzVo+KPZI+pnQPPxucdkrOZvkLRnrf5URsQM+IJ09Dw29cRALIA==}
    engines: {node: '>=10'}
    dependencies:
      lru-cache: 6.0.0
    dev: true

  /html-loader@2.1.2(webpack@5.76.0):
    resolution: {integrity: sha512-XB4O1+6mpLp4qy/3qg5+1QPZ/uXvWtO64hNAX87sKHwcHkp1LJGU7V3sJ9iVmRACElAZXQ4YOO/Lbkx5kYfl9A==}
    engines: {node: '>= 10.13.0'}
    peerDependencies:
      webpack: ^5.0.0
    dependencies:
      html-minifier-terser: 5.1.1
      parse5: 6.0.1
      webpack: 5.76.0(webpack-cli@4.10.0)
    dev: true

  /html-minifier-terser@5.1.1:
    resolution: {integrity: sha512-ZPr5MNObqnV/T9akshPKbVgyOqLmy+Bxo7juKCfTfnjNniTAMdy4hz21YQqoofMBJD2kdREaqPPdThoR78Tgxg==}
    engines: {node: '>=6'}
    hasBin: true
    dependencies:
      camel-case: 4.1.2
      clean-css: 4.2.4
      commander: 4.1.1
      he: 1.2.0
      param-case: 3.0.4
      relateurl: 0.2.7
      terser: 4.8.0
    dev: true

  /html-minifier-terser@6.1.0:
    resolution: {integrity: sha512-YXxSlJBZTP7RS3tWnQw74ooKa6L9b9i9QYXY21eUEvhZ3u9XLfv6OnFsQq6RxkhHygsaUMvYsZRV5rU/OVNZxw==}
    engines: {node: '>=12'}
    hasBin: true
    dependencies:
      camel-case: 4.1.2
      clean-css: 5.3.0
      commander: 8.3.0
      he: 1.2.0
      param-case: 3.0.4
      relateurl: 0.2.7
      terser: 5.14.1
    dev: true

  /html-webpack-plugin@5.5.0(webpack@5.76.0):
    resolution: {integrity: sha512-sy88PC2cRTVxvETRgUHFrL4No3UxvcH8G1NepGhqaTT+GXN2kTamqasot0inS5hXeg1cMbFDt27zzo9p35lZVw==}
    engines: {node: '>=10.13.0'}
    peerDependencies:
      webpack: ^5.20.0
    dependencies:
      '@types/html-minifier-terser': 6.1.0
      html-minifier-terser: 6.1.0
      lodash: 4.17.21
      pretty-error: 4.0.0
      tapable: 2.2.1
      webpack: 5.76.0(webpack-cli@4.10.0)
    dev: true

  /htmlparser2@6.1.0:
    resolution: {integrity: sha512-gyyPk6rgonLFEDGoeRgQNaEUvdJ4ktTmmUh/h2t7s+M8oPpIPxgNACWa+6ESR57kXstwqPiCut0V8NRpcwgU7A==}
    dependencies:
      domelementtype: 2.3.0
      domhandler: 4.3.1
      domutils: 2.8.0
      entities: 2.2.0
    dev: true

  /http-cache-semantics@4.1.1:
    resolution: {integrity: sha512-er295DKPVsV82j5kw1Gjt+ADA/XYHsajl82cGNQG2eyoPkvgUhX+nDIyelzhIWbbsXP39EHcI6l5tYs2FYqYXQ==}

  /http-proxy-agent@5.0.0:
    resolution: {integrity: sha512-n2hY8YdoRE1i7r6M0w9DIw5GgZN0G25P8zLCRQ8rjXtTU3vsNFBI/vWK/UIeE6g5MUUz6avwAPXmL6Fy9D/90w==}
    engines: {node: '>= 6'}
    dependencies:
      '@tootallnate/once': 2.0.0
      agent-base: 6.0.2
      debug: 4.3.4
    transitivePeerDependencies:
      - supports-color
    dev: true

  /http2-wrapper@1.0.3:
    resolution: {integrity: sha512-V+23sDMr12Wnz7iTcDeJr3O6AIxlnvT/bmaAAAP/Xda35C90p9599p0F1eHR/N1KILWSoWVAiOMFjBBXaXSMxg==}
    engines: {node: '>=10.19.0'}
    dependencies:
      quick-lru: 5.1.1
      resolve-alpn: 1.2.1

  /https-proxy-agent@5.0.1:
    resolution: {integrity: sha512-dFcAjpTQFgoLMzC2VwU+C/CbS7uRL0lWmxDITmqm7C+7F0Odmj6s9l6alZc6AELXhrnggM2CeWSXHGOdX2YtwA==}
    engines: {node: '>= 6'}
    dependencies:
      agent-base: 6.0.2
      debug: 4.3.4
    transitivePeerDependencies:
      - supports-color
    dev: true

  /iconv-corefoundation@1.1.7:
    resolution: {integrity: sha512-T10qvkw0zz4wnm560lOEg0PovVqUXuOFhhHAkixw8/sycy7TJt7v/RrkEKEQnAw2viPSJu6iAkErxnzR0g8PpQ==}
    engines: {node: ^8.11.2 || >=10}
    os: [darwin]
    requiresBuild: true
    dependencies:
      cli-truncate: 2.1.0
      node-addon-api: 1.7.2
    dev: true
    optional: true

  /iconv-lite@0.6.3:
    resolution: {integrity: sha512-4fCk79wshMdzMp2rH06qWrJE4iolqLhCUH+OiuIgU++RB0+94NlDL81atO7GX55uUKueo0txHNtvEyI6D7WdMw==}
    engines: {node: '>=0.10.0'}
    dependencies:
      safer-buffer: 2.1.2
    dev: true

  /icss-utils@5.1.0(postcss@8.4.31):
    resolution: {integrity: sha512-soFhflCVWLfRNOPU3iv5Z9VUdT44xFRbzjLsEzSr5AQmgqPMTHdU3PMT1Cf1ssx8fLNJDA1juftYl+PUcv3MqA==}
    engines: {node: ^10 || ^12 || >= 14}
    peerDependencies:
      postcss: ^8.1.0
    dependencies:
      postcss: 8.4.31
    dev: true

  /ieee754@1.2.1:
    resolution: {integrity: sha512-dcyqhDvX1C46lXZcVqCpK+FtMRQVdIMN6/Df5js2zouUsqG7I6sFxitIC+7KYK29KdXOLHdu9zL4sFnoVQnqaA==}
    requiresBuild: true
    dev: true
    optional: true

  /ifdef-loader@2.3.2:
    resolution: {integrity: sha512-kH9bHPrfIFxLpq3XEruJqSlHXch2nOljKIDRS/6MU5LDZTyHeaSWVf04wNYX+8RT+NDmeS8Vm5HwZ7akkXo8ig==}
    dependencies:
      loader-utils: 1.4.2
    dev: true

  /ignore@5.2.0:
    resolution: {integrity: sha512-CmxgYGiEPCLhfLnpPp1MoRmifwEIOgjcHXxOBjv7mY96c+eWScsOP9c112ZyLdWHi0FxHjI+4uVhKYp/gcdRmQ==}
    engines: {node: '>= 4'}
    dev: true

  /immutable@4.1.0:
    resolution: {integrity: sha512-oNkuqVTA8jqG1Q6c+UglTOD1xhC1BtjKI7XkCXRkZHrN5m18/XsnUp8Q89GkQO/z+0WjonSvl0FLhDYftp46nQ==}
    dev: true

  /import-fresh@3.3.0:
    resolution: {integrity: sha512-veYYhQa+D1QBKznvhUHxb8faxlrwUnxseDAbAp457E0wLNio2bOSKnjYDhMj+YiAq61xrMGhQk9iXVk5FzgQMw==}
    engines: {node: '>=6'}
    dependencies:
      parent-module: 1.0.1
      resolve-from: 4.0.0
    dev: true

  /import-local@3.1.0:
    resolution: {integrity: sha512-ASB07uLtnDs1o6EHjKpX34BKYDSqnFerfTOJL2HvMqF70LnxpjkzDB8J44oT9pu4AMPkQwf8jl6szgvNd2tRIg==}
    engines: {node: '>=8'}
    hasBin: true
    dependencies:
      pkg-dir: 4.2.0
      resolve-cwd: 3.0.0
    dev: true

  /imurmurhash@0.1.4:
    resolution: {integrity: sha512-JmXMZ6wuvDmLiHEml9ykzqO6lwFbof0GG4IkcGaENdCRDDmMVnny7s5HsIgHCbaq0w2MyPhDqkhTUgS2LU2PHA==}
    engines: {node: '>=0.8.19'}
    dev: true

  /inflight@1.0.6:
    resolution: {integrity: sha512-k92I/b08q4wvFscXCLvqfsHCrjrF7yiXsQuIVvVE7N82W3+aqpzuUdBbfhWcy/FZR3/4IgflMgKLOsvPDrGCJA==}
    dependencies:
      once: 1.4.0
      wrappy: 1.0.2
    dev: true

  /inherits@2.0.4:
    resolution: {integrity: sha512-k/vGaX4/Yla3WzyMCvTQOXYeIHvqOKtnqBduzTHpzpQZzAskKMhZ2K+EnBiSM9zGSoIFeMpXKxa4dYeZIQqewQ==}
    dev: true

  /interpret@2.2.0:
    resolution: {integrity: sha512-Ju0Bz/cEia55xDwUWEa8+olFpCiQoypjnQySseKtmjNrnps3P+xfpUmGr90T7yjlVJmOtybRvPXhKMbHr+fWnw==}
    engines: {node: '>= 0.10'}
    dev: true

  /is-binary-path@2.1.0:
    resolution: {integrity: sha512-ZMERYes6pDydyuGidse7OsHxtbI7WVeUEozgR/g7rd0xUimYNlvZRE/K2MgZTjWy725IfelLeVcEM97mmtRGXw==}
    engines: {node: '>=8'}
    dependencies:
      binary-extensions: 2.2.0
    dev: true

  /is-ci@3.0.1:
    resolution: {integrity: sha512-ZYvCgrefwqoQ6yTyYUbQu64HsITZ3NfKX1lzaEYdkTDcfKzzCI/wthRRYKkdjHKFVgNiXKAKm65Zo1pk2as/QQ==}
    hasBin: true
    dependencies:
      ci-info: 3.3.2
    dev: true

  /is-core-module@2.9.0:
    resolution: {integrity: sha512-+5FPy5PnwmO3lvfMb0AsoPaBG+5KHUI0wYFXOtYPnVVVspTFUuMZNfNaNVRt3FZadstu2c8x23vykRW/NBoU6A==}
    dependencies:
      has: 1.0.3
    dev: true

  /is-extglob@2.1.1:
    resolution: {integrity: sha512-SbKbANkN603Vi4jEZv49LeVJMn4yGwsbzZworEoyEiutsN3nJYdbO36zfhGJ6QEDpOZIFkDtnq5JRxmvl3jsoQ==}
    engines: {node: '>=0.10.0'}
    dev: true

  /is-fullwidth-code-point@3.0.0:
    resolution: {integrity: sha512-zymm5+u+sCsSWyD9qNaejV3DFvhCKclKdizYaJUuHA83RLjb7nSuGnddCHGv0hk+KY7BMAlsWeK4Ueg6EV6XQg==}
    engines: {node: '>=8'}
    requiresBuild: true
    dev: true

  /is-glob@4.0.3:
    resolution: {integrity: sha512-xelSayHH36ZgE7ZWhli7pW34hNbNl8Ojv5KVmkJD4hBdD3th8Tfk9vYasLM+mXWOZhFkgZfxhLSnrwRr4elSSg==}
    engines: {node: '>=0.10.0'}
    dependencies:
      is-extglob: 2.1.1
    dev: true

  /is-number@7.0.0:
    resolution: {integrity: sha512-41Cifkg6e8TylSpdtTpeLVMqvSBEVzTttHvERD741+pnZ8ANv0004MRL43QKPDlK9cGvNp6NZWZUBlbGXYxxng==}
    engines: {node: '>=0.12.0'}
    dev: true

  /is-path-cwd@2.2.0:
    resolution: {integrity: sha512-w942bTcih8fdJPJmQHFzkS76NEP8Kzzvmw92cXsazb8intwLqPibPPdXf4ANdKV3rYMuuQYGIWtvz9JilB3NFQ==}
    engines: {node: '>=6'}
    dev: true

  /is-path-in-cwd@2.1.0:
    resolution: {integrity: sha512-rNocXHgipO+rvnP6dk3zI20RpOtrAM/kzbB258Uw5BWr3TpXi861yzjo16Dn4hUox07iw5AyeMLHWsujkjzvRQ==}
    engines: {node: '>=6'}
    dependencies:
      is-path-inside: 2.1.0
    dev: true

  /is-path-inside@2.1.0:
    resolution: {integrity: sha512-wiyhTzfDWsvwAW53OBWF5zuvaOGlZ6PwYxAbPVDhpm+gM09xKQGjBq/8uYN12aDvMxnAnq3dxTyoSoRNmg5YFg==}
    engines: {node: '>=6'}
    dependencies:
      path-is-inside: 1.0.2
    dev: true

  /is-plain-object@2.0.4:
    resolution: {integrity: sha512-h5PpgXkWitc38BBMYawTYMWJHFZJVnBquFE57xFpjB8pJFiF6gZ+bU+WyI/yqXiFR5mdLsgYNaPe8uao6Uv9Og==}
    engines: {node: '>=0.10.0'}
    dependencies:
      isobject: 3.0.1
    dev: true

  /isbinaryfile@4.0.10:
    resolution: {integrity: sha512-iHrqe5shvBUcFbmZq9zOQHBoeOhZJu6RQGrDpBgenUm/Am+F3JM2MgQj+rK3Z601fzrL5gLZWtAPH2OBaSVcyw==}
    engines: {node: '>= 8.0.0'}
    dev: true

  /isbinaryfile@5.0.0:
    resolution: {integrity: sha512-UDdnyGvMajJUWCkib7Cei/dvyJrrvo4FIrsvSFWdPpXSUorzXrDJ0S+X5Q4ZlasfPjca4yqCNNsjbCeiy8FFeg==}
    engines: {node: '>= 14.0.0'}
    dev: true

  /isexe@2.0.0:
    resolution: {integrity: sha512-RHxMLp9lnKHGHRng9QFhRCMbYAcVpn69smSGcq3f36xjgVVWThj4qqLbTLlq7Ssj8B+fIQ1EuCEGI2lKsyQeIw==}
    dev: true

  /isobject@3.0.1:
    resolution: {integrity: sha512-WhB9zCku7EGTj/HQQRz5aUQEUeoQZH2bWcltRErOpymJ4boYE6wL9Tbr23krRPSZ+C5zqNSrSw+Cc7sZZ4b7vg==}
    engines: {node: '>=0.10.0'}
    dev: true

  /jake@10.8.5:
    resolution: {integrity: sha512-sVpxYeuAhWt0OTWITwT98oyV0GsXyMlXCF+3L1SuafBVUIr/uILGRB+NqwkzhgXKvoJpDIpQvqkUALgdmQsQxw==}
    engines: {node: '>=10'}
    hasBin: true
    dependencies:
      async: 3.2.4
      chalk: 4.1.2
      filelist: 1.0.4
      minimatch: 3.1.2
    dev: true

  /jest-worker@27.5.1:
    resolution: {integrity: sha512-7vuh85V5cdDofPyxn58nrPjBktZo0u9x1g8WtjQol+jZDaE+fhN+cIvTj11GndBnMnyfrUOG1sZQxCdjKh+DKg==}
    engines: {node: '>= 10.13.0'}
    dependencies:
      '@types/node': 18.13.0
      merge-stream: 2.0.0
      supports-color: 8.1.1
    dev: true

  /js-yaml@4.1.0:
    resolution: {integrity: sha512-wpxZs9NoxZaJESJGIZTyDEaYpl0FKSA+FB9aJiyemKhMwkxQg63h4T1KJgUGHpTqPDNRcmmYLugrRjJlBtWvRA==}
    hasBin: true
    dependencies:
      argparse: 2.0.1
    dev: true

  /json-buffer@3.0.1:
    resolution: {integrity: sha512-4bV5BfR2mqfQTJm+V5tPPdf+ZpuhiIvTuAB5g8kcrXOZpTT/QwwVRWBywX1ozr6lEuPdbHxwaJlm9G6mI2sfSQ==}

  /json-parse-even-better-errors@2.3.1:
    resolution: {integrity: sha512-xyFwyhro/JEof6Ghe2iz2NcXoj2sloNsWr/XsERDK/oiPCfaNhl5ONfp+jQdAZRQQ0IJWNzH9zIZF7li91kh2w==}
    dev: true

  /json-schema-traverse@0.4.1:
    resolution: {integrity: sha512-xbbCH5dCYU5T8LcEhhuh7HJ88HXuW3qsI3Y0zOZFKfZEHcpWiHU/Jxzk629Brsab/mMiHQti9wMP+845RPe3Vg==}
    dev: true

  /json-schema-traverse@1.0.0:
    resolution: {integrity: sha512-NM8/P9n3XjXhIZn1lLhkFaACTOURQXjWhV4BA/RnOv8xvgqtqpAX9IO4mRQxSx1Rlo4tqzeqb0sOlruaOy3dug==}
    dev: true

  /json-stable-stringify-without-jsonify@1.0.1:
    resolution: {integrity: sha512-Bdboy+l7tA3OGW6FjyFHWkP5LuByj1Tk33Ljyq0axyzdk9//JSi2u3fP1QSmd1KNwq6VOKYGlAu87CisVir6Pw==}
    dev: true

  /json-stringify-safe@5.0.1:
    resolution: {integrity: sha512-ZClg6AaYvamvYEE82d3Iyd3vSSIjQ+odgjaTzRuO3s7toCdFKczob2i0zCh7JE8kWn17yvAWhUVxvqGwUalsRA==}
    requiresBuild: true
    optional: true

  /json5@1.0.2:
    resolution: {integrity: sha512-g1MWMLBiz8FKi1e4w0UyVL3w+iJceWAFBAaBnnGKOpNa5f8TLktkbre1+s6oICydWAm+HRUGTmI+//xv2hvXYA==}
    hasBin: true
    dependencies:
      minimist: 1.2.8
    dev: true

  /json5@2.2.1:
    resolution: {integrity: sha512-1hqLFMSrGHRHxav9q9gNjJ5EXznIxGVO09xQRrwplcS8qs28pZ8s8hupZAmqDwZUmVZ2Qb2jnyPOWcDH8m8dlA==}
    engines: {node: '>=6'}
    hasBin: true
    dev: true

  /jsonfile@4.0.0:
    resolution: {integrity: sha512-m6F1R3z8jjlf2imQHS2Qez5sjKWQzbuuhuJ/FKYFRZvPE3PuHcSMVZzfsLhGVOkfd20obL5SWEBew5ShlquNxg==}
    optionalDependencies:
      graceful-fs: 4.2.11

  /jsonfile@6.1.0:
    resolution: {integrity: sha512-5dgndWOriYSm5cnYaJNhalLNDKOqFwyDB/rr1E9ZsGciGvKPs8R2xYGCacuf3z6K1YKDz182fd+fY3cn3pMqXQ==}
    dependencies:
      universalify: 2.0.0
    optionalDependencies:
      graceful-fs: 4.2.11
    dev: true

  /keyv@4.5.2:
    resolution: {integrity: sha512-5MHbFaKn8cNSmVW7BYnijeAVlE4cYA/SVkifVgrh7yotnfhKmjuXpDKjrABLnT0SfHWV21P8ow07OGfRrNDg8g==}
    dependencies:
      json-buffer: 3.0.1

  /kind-of@6.0.3:
    resolution: {integrity: sha512-dcS1ul+9tmeD95T+x28/ehLgd9mENa3LsvDTtzm3vyBEO7RPptvAD+t44WVXaUjTBRcrpFeFlC8WCruUR456hw==}
    engines: {node: '>=0.10.0'}
    dev: true

  /klona@2.0.5:
    resolution: {integrity: sha512-pJiBpiXMbt7dkzXe8Ghj/u4FfXOOa98fPW+bihOJ4SjnoijweJrNThJfd3ifXpXhREjpoF2mZVH1GfS9LV3kHQ==}
    engines: {node: '>= 8'}
    dev: true

  /lazy-val@1.0.5:
    resolution: {integrity: sha512-0/BnGCCfyUMkBpeDgWihanIAF9JmZhHBgUhEqzvf+adhNGLoP6TaiI5oF8oyb3I45P+PcnrqihSf01M0l0G5+Q==}
    dev: true

  /levn@0.4.1:
    resolution: {integrity: sha512-+bT2uH4E5LGE7h/n3evcS/sQlJXCpIp6ym8OWJ5eV6+67Dsql/LaaT7qJBAt2rzfoa/5QBGBhxDix1dMt2kQKQ==}
    engines: {node: '>= 0.8.0'}
    dependencies:
      prelude-ls: 1.2.1
      type-check: 0.4.0
    dev: true

  /loader-runner@4.3.0:
    resolution: {integrity: sha512-3R/1M+yS3j5ou80Me59j7F9IMs4PXs3VqRrm0TU3AbKPxlmpoY1TNscJV/oGJXo8qCatFGTfDbY6W6ipGOYXfg==}
    engines: {node: '>=6.11.5'}
    dev: true

  /loader-utils@1.4.2:
    resolution: {integrity: sha512-I5d00Pd/jwMD2QCduo657+YM/6L3KZu++pmX9VFncxaxvHcru9jx1lBaFft+r4Mt2jK0Yhp41XlRAihzPxHNCg==}
    engines: {node: '>=4.0.0'}
    dependencies:
      big.js: 5.2.2
      emojis-list: 3.0.0
      json5: 1.0.2
    dev: true

  /loader-utils@2.0.4:
    resolution: {integrity: sha512-xXqpXoINfFhgua9xiqD8fPFHgkoq1mmmpE92WlDbm9rNRd/EbRb+Gqf908T2DMfuHjjJlksiK2RbHVOdD/MqSw==}
    engines: {node: '>=8.9.0'}
    dependencies:
      big.js: 5.2.2
      emojis-list: 3.0.0
      json5: 2.2.1
    dev: true

  /locate-path@5.0.0:
    resolution: {integrity: sha512-t7hw9pI+WvuwNJXwk5zVHpyhIqzg2qTlklJOf0mVxGSbe3Fp2VieZcduNYjaLDoy6p9uGpQEGWG87WpMKlNq8g==}
    engines: {node: '>=8'}
    dependencies:
      p-locate: 4.1.0
    dev: true

  /lodash.merge@4.6.2:
    resolution: {integrity: sha512-0KpjqXRVvrYyCsX1swR/XTK0va6VQkQM6MNo7PqW77ByjAhoARA8EfrP1N4+KlKj8YS0ZUCtRT/YUuhyYDujIQ==}
    dev: true

  /lodash@4.17.21:
    resolution: {integrity: sha512-v2kDEe57lecTulaDIuNTPy3Ry4gLGJ6Z1O3vE1krgXZNrsQ+LFTGHVxVjcXPs17LhbZVGedAJv8XZ1tvj5FvSg==}
    dev: true

  /lower-case@2.0.2:
    resolution: {integrity: sha512-7fm3l3NAF9WfN6W3JOmf5drwpVqX78JtoGJ3A6W0a6ZnldM41w2fV5D490psKFTpMds8TJse/eHLFFsNHHjHgg==}
    dependencies:
      tslib: 2.4.0
    dev: true

  /lowercase-keys@2.0.0:
    resolution: {integrity: sha512-tqNXrS78oMOE73NMxK4EMLQsQowWf8jKooH9g7xPavRT706R6bkQJ6DY2Te7QukaZsulxa30wQ7bk0pm4XiHmA==}
    engines: {node: '>=8'}

  /lru-cache@6.0.0:
    resolution: {integrity: sha512-Jo6dJ04CmSjuznwJSS3pUeWmd/H0ffTlkXXgwZi+eq1UCmqQwCh+eLsYOYCwY991i2Fah4h1BEMCx4qThGbsiA==}
    engines: {node: '>=10'}
    dependencies:
      yallist: 4.0.0

  /matcher@3.0.0:
    resolution: {integrity: sha512-OkeDaAZ/bQCxeFAozM55PKcKU0yJMPGifLwV4Qgjitu+5MoAfSQN4lsLJeXZ1b8w0x+/Emda6MZgXS1jvsapng==}
    engines: {node: '>=10'}
    requiresBuild: true
    dependencies:
      escape-string-regexp: 4.0.0
    optional: true

  /merge-stream@2.0.0:
    resolution: {integrity: sha512-abv/qOcuPfk3URPfDzmZU1LKmuw8kT+0nIHvKrKgFrwifol/doWcdA4ZqsWQ8ENrFKkd67Mfpo/LovbIUsbt3w==}
    dev: true

  /merge2@1.4.1:
    resolution: {integrity: sha512-8q7VEgMJW4J8tcfVPy8g09NcQwZdbwFEqhe/WZkoIzjn/3TGDwtOCYtXGxA3O8tPzpczCCDgv+P2P5y00ZJOOg==}
    engines: {node: '>= 8'}
    dev: true

  /micromatch@4.0.5:
    resolution: {integrity: sha512-DMy+ERcEW2q8Z2Po+WNXuw3c5YaUSFjAO5GsJqfEl7UjvtIuFKO6ZrKvcItdy98dwFI2N1tg3zNIdKaQT+aNdA==}
    engines: {node: '>=8.6'}
    dependencies:
      braces: 3.0.2
      picomatch: 2.3.1
    dev: true

  /mime-db@1.52.0:
    resolution: {integrity: sha512-sPU4uV7dYlvtWJxwwxHD0PuihVNiE7TyAbQ5SWxDCB9mUYvOgroQOwYQQOKPJ8CIbE+1ETVlOoK1UC2nU3gYvg==}
    engines: {node: '>= 0.6'}
    dev: true

  /mime-types@2.1.35:
    resolution: {integrity: sha512-ZDY+bPm5zTTF+YpCrAU9nK0UgICYPT0QtT1NZWFv4s++TNkcgVaT0g6+4R2uI4MjQjzysHB1zxuWL50hzaeXiw==}
    engines: {node: '>= 0.6'}
    dependencies:
      mime-db: 1.52.0
    dev: true

  /mime@2.6.0:
    resolution: {integrity: sha512-USPkMeET31rOMiarsBNIHZKLGgvKc/LrjofAnBlOttf5ajRvqiRA8QsenbcooctK6d6Ts6aqZXBA+XbkKthiQg==}
    engines: {node: '>=4.0.0'}
    hasBin: true
    dev: true

  /mimic-response@1.0.1:
    resolution: {integrity: sha512-j5EctnkH7amfV/q5Hgmoal1g2QHFJRraOtmx0JpIqkxhBhI/lJSl1nMpQ45hVarwNETOoWEimndZ4QK0RHxuxQ==}
    engines: {node: '>=4'}

  /mimic-response@3.1.0:
    resolution: {integrity: sha512-z0yWI+4FDrrweS8Zmt4Ej5HdJmky15+L2e6Wgn3+iK5fWzb6T3fhNFq2+MeTRb064c6Wr4N/wv0DzQTjNzHNGQ==}
    engines: {node: '>=10'}

  /mini-css-extract-plugin@2.7.6(webpack@5.76.0):
    resolution: {integrity: sha512-Qk7HcgaPkGG6eD77mLvZS1nmxlao3j+9PkrT9Uc7HAE1id3F41+DdBRYRYkbyfNRGzm8/YWtzhw7nVPmwhqTQw==}
    engines: {node: '>= 12.13.0'}
    peerDependencies:
      webpack: ^5.0.0
    dependencies:
      schema-utils: 4.2.0
      webpack: 5.76.0(webpack-cli@4.10.0)
    dev: true

  /minimatch@3.1.2:
    resolution: {integrity: sha512-J7p63hRiAjw1NDEww1W7i37+ByIrOWO5XQQAzZ3VOcL0PNybwpfmV/N05zFAzwQ9USyEcX6t3UO+K5aqBQOIHw==}
    dependencies:
      brace-expansion: 1.1.11
    dev: true

  /minimatch@5.1.6:
    resolution: {integrity: sha512-lKwV/1brpG6mBUFHtb7NUmtABCb2WZZmm2wNiOA5hAb8VdCS4B3dtMWyvcoViccwAW/COERjXLt0zP1zXUN26g==}
    engines: {node: '>=10'}
    dependencies:
      brace-expansion: 2.0.1
    dev: true

  /minimist@1.2.8:
    resolution: {integrity: sha512-2yyAR8qBkN3YuheJanUpWC5U3bb5osDywNB8RzDVlDwDHbocAJveqqj1u8+SVD7jkWT4yvsHCpWqqWqAxb0zCA==}
    dev: true

  /minipass@3.3.6:
    resolution: {integrity: sha512-DxiNidxSEK+tHG6zOIklvNOwm3hvCrbUrdtzY74U6HKTJxvIDfOUL5W5P2Ghd3DTkhhKPYGqeNUIh5qcM4YBfw==}
    engines: {node: '>=8'}
    dependencies:
      yallist: 4.0.0
    dev: true

  /minipass@4.2.5:
    resolution: {integrity: sha512-+yQl7SX3bIT83Lhb4BVorMAHVuqsskxRdlmO9kTpyukp8vsm2Sn/fUOV9xlnG8/a5JsypJzap21lz/y3FBMJ8Q==}
    engines: {node: '>=8'}
    dev: true

  /minizlib@2.1.2:
    resolution: {integrity: sha512-bAxsR8BVfj60DWXHE3u30oHzfl4G7khkSuPW+qvpd7jFRHm7dLxOjUk1EHACJ/hxLY8phGJ0YhYHZo7jil7Qdg==}
    engines: {node: '>= 8'}
    dependencies:
      minipass: 3.3.6
      yallist: 4.0.0
    dev: true

  /mkdirp@1.0.4:
    resolution: {integrity: sha512-vVqVZQyf3WLx2Shd0qJ9xuvqgAyKPLAiqITEtqW0oIUjzo3PePDd6fW9iFz30ef7Ysp/oiWqbhszeGWW2T6Gzw==}
    engines: {node: '>=10'}
    hasBin: true
    dev: true

  /mrmime@1.0.1:
    resolution: {integrity: sha512-hzzEagAgDyoU1Q6yg5uI+AorQgdvMCur3FcKf7NhMKWsaYg+RnbTyHRa/9IlLF9rf455MOCtcqqrQQ83pPP7Uw==}
    engines: {node: '>=10'}
    dev: true

  /ms@2.1.2:
    resolution: {integrity: sha512-sGkPx+VjMtmA6MX27oA4FBFELFCZZ4S4XqeGOXCv68tT+jb3vk/RyaKWP0PTKyWtmLSM0b+adUTEvbs1PEaH2w==}

  /nanoid@3.3.6:
    resolution: {integrity: sha512-BGcqMMJuToF7i1rt+2PWSNVnWIkGCU78jBG3RxO/bZlnZPK2Cmi2QaffxGO/2RvWi9sL+FAiRiXMgsyxQ1DIDA==}
    engines: {node: ^10 || ^12 || ^13.7 || ^14 || >=15.0.1}
    hasBin: true
    dev: true

  /natural-compare@1.4.0:
    resolution: {integrity: sha512-OWND8ei3VtNC9h7V60qff3SVobHr996CTwgxubgyQYEpg290h9J0buyECNNJexkFm5sOajh5G116RYA1c8ZMSw==}
    dev: true

  /neo-async@2.6.2:
    resolution: {integrity: sha512-Yd3UES5mWCSqR+qNT93S3UoYUkqAZ9lLg8a7g9rimsWmYGK8cVToA4/sF3RrshdyV3sAGMXVUmpMYOw+dLpOuw==}
    dev: true

  /no-case@3.0.4:
    resolution: {integrity: sha512-fgAN3jGAh+RoxUGZHTSOLJIqUc2wmoBwGR4tbpNAKmmovFoWq0OdRkb0VkldReO2a2iBT/OEulG9XSUc10r3zg==}
    dependencies:
      lower-case: 2.0.2
      tslib: 2.4.0
    dev: true

  /node-addon-api@1.7.2:
    resolution: {integrity: sha512-ibPK3iA+vaY1eEjESkQkM0BbCqFOaZMiXRTtdB0u7b4djtY6JnsjvPdUHVMg6xQt3B8fpTTWHI9A+ADjM9frzg==}
    requiresBuild: true
    dev: true
    optional: true

  /node-releases@2.0.6:
    resolution: {integrity: sha512-PiVXnNuFm5+iYkLBNeq5211hvO38y63T0i2KKh2KnUs3RpzJ+JtODFjkD8yjLwnDkTYF1eKXheUwdssR+NRZdg==}
    dev: true

  /normalize-path@3.0.0:
    resolution: {integrity: sha512-6eZs5Ls3WtCisHWp9S2GUy8dqkpGi4BVSz3GaqiE6ezub0512ESztXUwUB6C6IKbQkY2Pnb/mD4WYojCRwcwLA==}
    engines: {node: '>=0.10.0'}
    dev: true

  /normalize-url@6.1.0:
    resolution: {integrity: sha512-DlL+XwOy3NxAQ8xuC0okPgK46iuVNAK01YN7RueYBqqFeGsBjV9XmCAzAdgt+667bCl5kPh9EqKKDwnaPG1I7A==}
    engines: {node: '>=10'}

  /nth-check@2.1.1:
    resolution: {integrity: sha512-lqjrjmaOoAnWfMmBPL+XNnynZh2+swxiX3WUE0s4yEHI6m+AwrK2UZOimIRl3X/4QctVqS8AiZjFqyOGrMXb/w==}
    dependencies:
      boolbase: 1.0.0
    dev: true

  /object-assign@4.1.1:
    resolution: {integrity: sha512-rJgTQnkUnH1sFw8yT6VSU3zD3sWmu6sZhIseY8VX+GRu3P6F7Fu+JNDoXfklElbLJSnc3FUQHVe4cU5hj+BcUg==}
    engines: {node: '>=0.10.0'}
    dev: true

  /object-keys@1.1.1:
    resolution: {integrity: sha512-NuAESUOUMrlIXOfHKzD6bpPu3tYt3xvjNdRIQ+FeT0lNb4K8WR70CaDxhuNguS2XG+GjkyMwOzsN5ZktImfhLA==}
    engines: {node: '>= 0.4'}
    requiresBuild: true
    optional: true

  /once@1.4.0:
    resolution: {integrity: sha512-lNaJgI+2Q5URQBkccEKHTQOPaXdUxnZZElQTZY0MFUAuaEqe1E+Nyvgdz/aIyNi6Z9MzO5dv1H8n58/GELp3+w==}
    dependencies:
      wrappy: 1.0.2

  /opener@1.5.2:
    resolution: {integrity: sha512-ur5UIdyw5Y7yEj9wLzhqXiy6GZ3Mwx0yGI+5sMn2r0N0v3cKJvUmFH5yPP+WXh9e0xfyzyJX95D8l088DNFj7A==}
    hasBin: true
    dev: true

  /optionator@0.9.1:
    resolution: {integrity: sha512-74RlY5FCnhq4jRxVUPKDaRwrVNXMqsGsiW6AJw4XK8hmtm10wC0ypZBLw5IIp85NZMr91+qd1RvvENwg7jjRFw==}
    engines: {node: '>= 0.8.0'}
    dependencies:
      deep-is: 0.1.4
      fast-levenshtein: 2.0.6
      levn: 0.4.1
      prelude-ls: 1.2.1
      type-check: 0.4.0
      word-wrap: 1.2.4
    dev: true

  /p-cancelable@2.1.1:
    resolution: {integrity: sha512-BZOr3nRQHOntUjTrH8+Lh54smKHoHyur8We1V8DSMVrl5A2malOOwuJRnKRDjSnkoeBh4at6BwEnb5I7Jl31wg==}
    engines: {node: '>=8'}

  /p-limit@2.3.0:
    resolution: {integrity: sha512-//88mFWSJx8lxCzwdAABTJL2MyWB12+eIY7MDL2SqLmAkeKU9qxRvWuSyTjm3FUmpBEMuFfckAIqEaVGUDxb6w==}
    engines: {node: '>=6'}
    dependencies:
      p-try: 2.2.0
    dev: true

  /p-locate@4.1.0:
    resolution: {integrity: sha512-R79ZZ/0wAxKGu3oYMlz8jy/kbhsNrS7SKZ7PxEHBgJ5+F2mtFW2fK2cOtBh1cHYkQsbzFV7I+EoRKe6Yt0oK7A==}
    engines: {node: '>=8'}
    dependencies:
      p-limit: 2.3.0
    dev: true

  /p-map@2.1.0:
    resolution: {integrity: sha512-y3b8Kpd8OAN444hxfBbFfj1FY/RjtTd8tzYwhUqNYXx0fXx2iX4maP4Qr6qhIKbQXI02wTLAda4fYUbDagTUFw==}
    engines: {node: '>=6'}
    dev: true

  /p-try@2.2.0:
    resolution: {integrity: sha512-R4nPAVTAU0B9D35/Gk3uJf/7XYbQcyohSKdvAxIRSNghFl4e71hVoGnBNQz9cWaXxO2I10KTC+3jMdvvoKw6dQ==}
    engines: {node: '>=6'}
    dev: true

  /param-case@3.0.4:
    resolution: {integrity: sha512-RXlj7zCYokReqWpOPH9oYivUzLYZ5vAPIfEmCTNViosC78F8F0H9y7T7gG2M39ymgutxF5gcFEsyZQSph9Bp3A==}
    dependencies:
      dot-case: 3.0.4
      tslib: 2.4.0
    dev: true

  /parent-module@1.0.1:
    resolution: {integrity: sha512-GQ2EWRpQV8/o+Aw8YqtfZZPfNRWZYkbidE9k5rpl/hC3vtHHBfGm2Ifi6qWV+coDGkrUKZAxE3Lot5kcsRlh+g==}
    engines: {node: '>=6'}
    dependencies:
      callsites: 3.1.0
    dev: true

  /parse5@6.0.1:
    resolution: {integrity: sha512-Ofn/CTFzRGTTxwpNEs9PP93gXShHcTq255nzRYSKe8AkVpZY7e1fpmTfOyoIvjP5HG7Z2ZM7VS9PPhQGW2pOpw==}
    dev: true

  /pascal-case@3.1.2:
    resolution: {integrity: sha512-uWlGT3YSnK9x3BQJaOdcZwrnV6hPpd8jFH1/ucpiLRPh/2zCVJKS19E4GvYHvaCcACn3foXZ0cLB9Wrx1KGe5g==}
    dependencies:
      no-case: 3.0.4
      tslib: 2.4.0
    dev: true

  /path-browserify@1.0.1:
    resolution: {integrity: sha512-b7uo2UCUOYZcnF/3ID0lulOJi/bafxa1xPe7ZPsammBSpjSWQkjNxlt635YGS2MiR9GjvuXCtz2emr3jbsz98g==}
    dev: true

  /path-exists@4.0.0:
    resolution: {integrity: sha512-ak9Qy5Q7jYb2Wwcey5Fpvg2KoAc/ZIhLSLOSBmRmygPsGwkVVt0fZa0qrtMz+m6tJTAHfZQ8FnmB4MG4LWy7/w==}
    engines: {node: '>=8'}
    dev: true

  /path-is-absolute@1.0.1:
    resolution: {integrity: sha512-AVbw3UJ2e9bq64vSaS9Am0fje1Pa8pbGqTTsmXfaIiMpnr5DlDhfJOuLj9Sf95ZPVDAUerDfEk88MPmPe7UCQg==}
    engines: {node: '>=0.10.0'}
    dev: true

  /path-is-inside@1.0.2:
    resolution: {integrity: sha512-DUWJr3+ULp4zXmol/SZkFf3JGsS9/SIv+Y3Rt93/UjPpDpklB5f1er4O3POIbUuUJ3FXgqte2Q7SrU6zAqwk8w==}
    dev: true

  /path-key@3.1.1:
    resolution: {integrity: sha512-ojmeN0qd+y0jszEtoY48r0Peq5dwMEkIlCOu6Q5f41lfkswXuKtYrhgoTpLnyIcHm24Uhqx+5Tqm2InSwLhE6Q==}
    engines: {node: '>=8'}
    dev: true

  /path-parse@1.0.7:
    resolution: {integrity: sha512-LDJzPVEEEPR+y48z93A0Ed0yXb8pAByGWo/k5YYdYgpY2/2EsOsksJrq7lOHxryrVOn1ejG6oAp8ahvOIQD8sw==}
    dev: true

  /path-type@4.0.0:
    resolution: {integrity: sha512-gDKb8aZMDeD/tZWs9P6+q0J9Mwkdl6xMV8TjnGP3qJVJ06bdMgkbBlLU8IdfOsIsFz2BW1rNVT3XuNEl8zPAvw==}
    engines: {node: '>=8'}
    dev: true

  /pend@1.2.0:
    resolution: {integrity: sha512-F3asv42UuXchdzt+xXqfW1OGlVBe+mxa2mqI0pg5yAHZPvFmY3Y6drSf/GQ1A86WgWEN9Kzh/WrgKa6iGcHXLg==}

  /picocolors@1.0.0:
    resolution: {integrity: sha512-1fygroTLlHu66zi26VoTDv8yRgm0Fccecssto+MhsZ0D/DGW2sm8E8AjW7NU5VVTRt5GxbeZ5qBuJr+HyLYkjQ==}
    dev: true

  /picomatch@2.3.1:
    resolution: {integrity: sha512-JU3teHTNjmE2VCGFzuY8EXzCDVwEqB2a8fsIvwaStHhAWJEeVd1o1QD80CU6+ZdEXXSLbSsuLwJjkCBWqRQUVA==}
    engines: {node: '>=8.6'}
    dev: true

  /pify@2.3.0:
    resolution: {integrity: sha512-udgsAY+fTnvv7kI7aaxbqwWNb0AHiB0qBO89PZKPkoTmGOgdbrHDKD+0B2X4uTfJ/FT1R09r9gTsjUjNJotuog==}
    engines: {node: '>=0.10.0'}
    dev: true

  /pify@4.0.1:
    resolution: {integrity: sha512-uB80kBFb/tfd68bVleG9T5GGsGPjJrLAUpR5PZIrhBnIaRTQRjqdJSsIKkOP6OAIFbj7GOrcudc5pNjZ+geV2g==}
    engines: {node: '>=6'}
    dev: true

  /pinkie-promise@2.0.1:
    resolution: {integrity: sha512-0Gni6D4UcLTbv9c57DfxDGdr41XfgUjqWZu492f0cIGr16zDU06BWP/RAEvOuo7CQ0CNjHaLlM59YJJFm3NWlw==}
    engines: {node: '>=0.10.0'}
    dependencies:
      pinkie: 2.0.4
    dev: true

  /pinkie@2.0.4:
    resolution: {integrity: sha512-MnUuEycAemtSaeFSjXKW/aroV7akBbY+Sv+RkyqFjgAe73F+MR0TBWKBRDkmfWq/HiFmdavfZ1G7h4SPZXaCSg==}
    engines: {node: '>=0.10.0'}
    dev: true

  /pkg-dir@4.2.0:
    resolution: {integrity: sha512-HRDzbaKjC+AOWVXxAU/x54COGeIv9eb+6CkDSQoNTt4XyWoIJvuPsXizxu/Fr23EiekbtZwmh1IcIG/l/a10GQ==}
    engines: {node: '>=8'}
    dependencies:
      find-up: 4.1.0
    dev: true

  /plist@3.0.6:
    resolution: {integrity: sha512-WiIVYyrp8TD4w8yCvyeIr+lkmrGRd5u0VbRnU+tP/aRLxP/YadJUYOMZJ/6hIa3oUyVCsycXvtNRgd5XBJIbiA==}
    engines: {node: '>=6'}
    dependencies:
      base64-js: 1.5.1
      xmlbuilder: 15.1.1
    dev: true

  /postcss-modules-extract-imports@3.0.0(postcss@8.4.31):
    resolution: {integrity: sha512-bdHleFnP3kZ4NYDhuGlVK+CMrQ/pqUm8bx/oGL93K6gVwiclvX5x0n76fYMKuIGKzlABOy13zsvqjb0f92TEXw==}
    engines: {node: ^10 || ^12 || >= 14}
    peerDependencies:
      postcss: ^8.1.0
    dependencies:
      postcss: 8.4.31
    dev: true

  /postcss-modules-local-by-default@4.0.0(postcss@8.4.31):
    resolution: {integrity: sha512-sT7ihtmGSF9yhm6ggikHdV0hlziDTX7oFoXtuVWeDd3hHObNkcHRo9V3yg7vCAY7cONyxJC/XXCmmiHHcvX7bQ==}
    engines: {node: ^10 || ^12 || >= 14}
    peerDependencies:
      postcss: ^8.1.0
    dependencies:
      icss-utils: 5.1.0(postcss@8.4.31)
      postcss: 8.4.31
      postcss-selector-parser: 6.0.10
      postcss-value-parser: 4.2.0
    dev: true

  /postcss-modules-scope@3.0.0(postcss@8.4.31):
    resolution: {integrity: sha512-hncihwFA2yPath8oZ15PZqvWGkWf+XUfQgUGamS4LqoP1anQLOsOJw0vr7J7IwLpoY9fatA2qiGUGmuZL0Iqlg==}
    engines: {node: ^10 || ^12 || >= 14}
    peerDependencies:
      postcss: ^8.1.0
    dependencies:
      postcss: 8.4.31
      postcss-selector-parser: 6.0.10
    dev: true

  /postcss-modules-values@4.0.0(postcss@8.4.31):
    resolution: {integrity: sha512-RDxHkAiEGI78gS2ofyvCsu7iycRv7oqw5xMWn9iMoR0N/7mf9D50ecQqUo5BZ9Zh2vH4bCUR/ktCqbB9m8vJjQ==}
    engines: {node: ^10 || ^12 || >= 14}
    peerDependencies:
      postcss: ^8.1.0
    dependencies:
      icss-utils: 5.1.0(postcss@8.4.31)
      postcss: 8.4.31
    dev: true

  /postcss-selector-parser@6.0.10:
    resolution: {integrity: sha512-IQ7TZdoaqbT+LCpShg46jnZVlhWD2w6iQYAcYXfHARZ7X1t/UGhhceQDs5X0cGqKvYlHNOuv7Oa1xmb0oQuA3w==}
    engines: {node: '>=4'}
    dependencies:
      cssesc: 3.0.0
      util-deprecate: 1.0.2
    dev: true

  /postcss-value-parser@4.2.0:
    resolution: {integrity: sha512-1NNCs6uurfkVbeXG4S8JFT9t19m45ICnif8zWLd5oPSZ50QnwMfK+H3jv408d4jw/7Bttv5axS5IiHoLaVNHeQ==}
    dev: true

  /postcss@8.4.31:
    resolution: {integrity: sha512-PS08Iboia9mts/2ygV3eLpY5ghnUcfLV/EXTOW1E2qYxJKGGBUtNjN76FYHnMs36RmARn41bC0AZmn+rR0OVpQ==}
    engines: {node: ^10 || ^12 || >=14}
    dependencies:
      nanoid: 3.3.6
      picocolors: 1.0.0
      source-map-js: 1.0.2
    dev: true

  /prelude-ls@1.2.1:
    resolution: {integrity: sha512-vkcDPrRZo1QZLbn5RLGPpg/WmIQ65qoWWhcGKf/b5eplkkarX0m9z8ppCat4mlOqUsWpyNuYgO3VRyrYHSzX5g==}
    engines: {node: '>= 0.8.0'}
    dev: true

  /pretty-error@4.0.0:
    resolution: {integrity: sha512-AoJ5YMAcXKYxKhuJGdcvse+Voc6v1RgnsR3nWcYU7q4t6z0Q6T86sv5Zq8VIRbOWWFpvdGE83LtdSMNd+6Y0xw==}
    dependencies:
      lodash: 4.17.21
      renderkid: 3.0.0
    dev: true

  /progress@2.0.3:
    resolution: {integrity: sha512-7PiHtLll5LdnKIMw100I+8xJXR5gW2QwWYkT6iJva0bXitZKa/XMrSbdmg3r2Xnaidz9Qumd0VPaMrZlF9V9sA==}
    engines: {node: '>=0.4.0'}

  /pump@3.0.0:
    resolution: {integrity: sha512-LwZy+p3SFs1Pytd/jYct4wpv49HiYCqd9Rlc5ZVdk0V+8Yzv6jR5Blk3TRmPL1ft69TxP0IMZGJ+WPFU2BFhww==}
    dependencies:
      end-of-stream: 1.4.4
      once: 1.4.0

  /punycode@2.1.1:
    resolution: {integrity: sha512-XRsRjdf+j5ml+y/6GKHPZbrF/8p2Yga0JPtdqTIY2Xe5ohJPD9saDJJLPvp9+NSBprVvevdXZybnj2cv8OEd0A==}
    engines: {node: '>=6'}
    dev: true

  /queue-microtask@1.2.3:
    resolution: {integrity: sha512-NuaNSa6flKT5JaSYQzJok04JzTL1CA6aGhv5rfLW3PgqA+M2ChpZQnAC8h8i4ZFkBS8X5RqkDBHA7r4hej3K9A==}
    dev: true

  /quick-lru@5.1.1:
    resolution: {integrity: sha512-WuyALRjWPDGtt/wzJiadO5AXY+8hZ80hVpe6MyivgraREW751X3SbhRvG3eLKOYN+8VEvqLcf3wdnt44Z4S4SA==}
    engines: {node: '>=10'}

  /randombytes@2.1.0:
    resolution: {integrity: sha512-vYl3iOX+4CKUWuxGi9Ukhie6fsqXqS9FE2Zaic4tNFD2N2QQaXOMFbuKK4QmDHC0JO6B1Zp41J0LpT0oR68amQ==}
    dependencies:
      safe-buffer: 5.2.1
    dev: true

  /read-config-file@6.3.2:
    resolution: {integrity: sha512-M80lpCjnE6Wt6zb98DoW8WHR09nzMSpu8XHtPkiTHrJ5Az9CybfeQhTJ8D7saeBHpGhLPIVyA8lcL6ZmdKwY6Q==}
    engines: {node: '>=12.0.0'}
    dependencies:
      config-file-ts: 0.2.4
      dotenv: 9.0.2
      dotenv-expand: 5.1.0
      js-yaml: 4.1.0
      json5: 2.2.1
      lazy-val: 1.0.5
    dev: true

  /readdirp@3.6.0:
    resolution: {integrity: sha512-hOS089on8RduqdbhvQ5Z37A0ESjsqz6qnRcffsMU3495FuTdqSm+7bhJ29JvIOsBDEEnan5DPu9t3To9VRlMzA==}
    engines: {node: '>=8.10.0'}
    dependencies:
      picomatch: 2.3.1
    dev: true

  /rechoir@0.7.1:
    resolution: {integrity: sha512-/njmZ8s1wVeR6pjTZ+0nCnv8SpZNRMT2D1RLOJQESlYFDBvwpTA4KWJpZ+sBJ4+vhjILRcK7JIFdGCdxEAAitg==}
    engines: {node: '>= 0.10'}
    dependencies:
      resolve: 1.22.1
    dev: true

  /regexpp@3.2.0:
    resolution: {integrity: sha512-pq2bWo9mVD43nbts2wGv17XLiNLya+GklZ8kaDLV2Z08gDCsGpnKn9BFMepvWuHCbyVvY7J5o5+BVvoQbmlJLg==}
    engines: {node: '>=8'}
    dev: true

  /relateurl@0.2.7:
    resolution: {integrity: sha512-G08Dxvm4iDN3MLM0EsP62EDV9IuhXPR6blNz6Utcp7zyV3tr4HVNINt6MpaRWbxoOHT3Q7YN2P+jaHX8vUbgog==}
    engines: {node: '>= 0.10'}
    dev: true

  /renderkid@3.0.0:
    resolution: {integrity: sha512-q/7VIQA8lmM1hF+jn+sFSPWGlMkSAeNYcPLmDQx2zzuiDfaLrOmumR8iaUKlenFgh0XRPIUeSPlH3A+AW3Z5pg==}
    dependencies:
      css-select: 4.3.0
      dom-converter: 0.2.0
      htmlparser2: 6.1.0
      lodash: 4.17.21
      strip-ansi: 6.0.1
    dev: true

  /require-directory@2.1.1:
    resolution: {integrity: sha512-fGxEI7+wsG9xrvdjsrlmL22OMTTiHRwAMroiEeMgq8gzoLC/PQr7RsRDSTLUg/bZAZtF+TVIkHc6/4RIKrui+Q==}
    engines: {node: '>=0.10.0'}
    dev: true

  /require-from-string@2.0.2:
    resolution: {integrity: sha512-Xf0nWe6RseziFMu+Ap9biiUbmplq6S9/p+7w7YXP/JBHhrUDDUhwa+vANyubuqfZWTveU//DYVGsDG7RKL/vEw==}
    engines: {node: '>=0.10.0'}
    dev: true

  /resolve-alpn@1.2.1:
    resolution: {integrity: sha512-0a1F4l73/ZFZOakJnQ3FvkJ2+gSTQWz/r2KE5OdDY0TxPm5h4GkqkWWfM47T7HsbnOtcJVEF4epCVy6u7Q3K+g==}

  /resolve-cwd@3.0.0:
    resolution: {integrity: sha512-OrZaX2Mb+rJCpH/6CpSqt9xFVpN++x01XnN2ie9g6P5/3xelLAkXWVADpdz1IHD/KFfEXyE6V0U01OQ3UO2rEg==}
    engines: {node: '>=8'}
    dependencies:
      resolve-from: 5.0.0
    dev: true

  /resolve-from@4.0.0:
    resolution: {integrity: sha512-pb/MYmXstAkysRFx8piNI1tGFNQIFA3vkE3Gq4EuA1dF6gHp/+vgZqsCGJapvy8N3Q+4o7FwvquPJcnZ7RYy4g==}
    engines: {node: '>=4'}
    dev: true

  /resolve-from@5.0.0:
    resolution: {integrity: sha512-qYg9KP24dD5qka9J47d0aVky0N+b4fTU89LN9iDnjB5waksiC49rvMB0PrUJQGoTmH50XPiqOvAjDfaijGxYZw==}
    engines: {node: '>=8'}
    dev: true

  /resolve@1.22.1:
    resolution: {integrity: sha512-nBpuuYuY5jFsli/JIs1oldw6fOQCBioohqWZg/2hiaOybXOft4lonv85uDOKXdf8rhyK159cxU5cDcK/NKk8zw==}
    hasBin: true
    dependencies:
      is-core-module: 2.9.0
      path-parse: 1.0.7
      supports-preserve-symlinks-flag: 1.0.0
    dev: true

  /responselike@2.0.1:
    resolution: {integrity: sha512-4gl03wn3hj1HP3yzgdI7d3lCkF95F21Pz4BPGvKHinyQzALR5CapwC8yIi0Rh58DEMQ/SguC03wFj2k0M/mHhw==}
    dependencies:
      lowercase-keys: 2.0.0

  /reusify@1.0.4:
    resolution: {integrity: sha512-U9nH88a3fc/ekCF1l0/UP1IosiuIjyTh7hBvXVMHYgVcfGvt897Xguj2UOLDeI5BG2m7/uwyaLVT6fbtCwTyzw==}
    engines: {iojs: '>=1.0.0', node: '>=0.10.0'}
    dev: true

  /rimraf@2.7.1:
    resolution: {integrity: sha512-uWjbaKIK3T1OSVptzX7Nl6PvQ3qAGtKEtVRjRuazjfL3Bx5eI409VZSqgND+4UNnmzLVdPj9FqFJNPqBZFve4w==}
    hasBin: true
    dependencies:
      glob: 7.2.3
    dev: true

  /rimraf@3.0.2:
    resolution: {integrity: sha512-JZkJMZkAGFFPP2YqXZXPbMlMBgsxzE8ILs4lMIX/2o0L9UBw9O/Y3o6wFw/i9YLapcUJWwqbi3kdxIPdC62TIA==}
    hasBin: true
    dependencies:
      glob: 7.2.3
    dev: true

  /roarr@2.15.4:
    resolution: {integrity: sha512-CHhPh+UNHD2GTXNYhPWLnU8ONHdI+5DI+4EYIAOaiD63rHeYlZvyh8P+in5999TTSFgUYuKUAjzRI4mdh/p+2A==}
    engines: {node: '>=8.0'}
    requiresBuild: true
    dependencies:
      boolean: 3.2.0
      detect-node: 2.1.0
      globalthis: 1.0.3
      json-stringify-safe: 5.0.1
      semver-compare: 1.0.0
      sprintf-js: 1.1.2
    optional: true

  /run-parallel@1.2.0:
    resolution: {integrity: sha512-5l4VyZR86LZ/lDxZTR6jqL8AFE2S0IFLMP26AbjsLVADxHdhB/c0GUsH+y39UfCi3dzz8OlQuPmnaJOMoDHQBA==}
    dependencies:
      queue-microtask: 1.2.3
    dev: true

  /safe-buffer@5.2.1:
    resolution: {integrity: sha512-rp3So07KcdmmKbGvgaNxQSJr7bGVSVk5S9Eq1F+ppbRo70+YeaDxkw5Dd8NPN+GD6bjnYm2VuPuCXmpuYvmCXQ==}
    dev: true

  /safer-buffer@2.1.2:
    resolution: {integrity: sha512-YZo3K82SD7Riyi0E1EQPojLz7kpepnSQI9IyPbHHg1XXXevb5dJI7tpyN2ADxGcQbHG7vcyRHk0cbwqcQriUtg==}
    dev: true

  /sanitize-filename@1.6.3:
    resolution: {integrity: sha512-y/52Mcy7aw3gRm7IrcGDFx/bCk4AhRh2eI9luHOQM86nZsqwiRkkq2GekHXBBD+SmPidc8i2PqtYZl+pWJ8Oeg==}
    dependencies:
      truncate-utf8-bytes: 1.0.2
    dev: true

  /sass-loader@12.6.0(sass@1.53.0)(webpack@5.76.0):
    resolution: {integrity: sha512-oLTaH0YCtX4cfnJZxKSLAyglED0naiYfNG1iXfU5w1LNZ+ukoA5DtyDIN5zmKVZwYNJP4KRc5Y3hkWga+7tYfA==}
    engines: {node: '>= 12.13.0'}
    peerDependencies:
      fibers: '>= 3.1.0'
      node-sass: ^4.0.0 || ^5.0.0 || ^6.0.0 || ^7.0.0
      sass: ^1.3.0
      sass-embedded: '*'
      webpack: ^5.0.0
    peerDependenciesMeta:
      fibers:
        optional: true
      node-sass:
        optional: true
      sass:
        optional: true
      sass-embedded:
        optional: true
    dependencies:
      klona: 2.0.5
      neo-async: 2.6.2
      sass: 1.53.0
      webpack: 5.76.0(webpack-cli@4.10.0)
    dev: true

  /sass@1.53.0:
    resolution: {integrity: sha512-zb/oMirbKhUgRQ0/GFz8TSAwRq2IlR29vOUJZOx0l8sV+CkHUfHa4u5nqrG+1VceZp7Jfj59SVW9ogdhTvJDcQ==}
    engines: {node: '>=12.0.0'}
    hasBin: true
    dependencies:
      chokidar: 3.5.3
      immutable: 4.1.0
      source-map-js: 1.0.2
    dev: true

  /sax@1.2.4:
    resolution: {integrity: sha512-NqVDv9TpANUjFm0N8uM5GxL36UgKi9/atZw+x7YFnQ8ckwFGKrl4xX4yWtrey3UJm5nP1kUbnYgLopqWNSRhWw==}
    dev: true

  /schema-utils@3.1.1:
    resolution: {integrity: sha512-Y5PQxS4ITlC+EahLuXaY86TXfR7Dc5lw294alXOq86JAHCihAIZfqv8nNCWvaEJvaC51uN9hbLGeV0cFBdH+Fw==}
    engines: {node: '>= 10.13.0'}
    dependencies:
      '@types/json-schema': 7.0.11
      ajv: 6.12.6
      ajv-keywords: 3.5.2(ajv@6.12.6)
    dev: true

  /schema-utils@4.2.0:
    resolution: {integrity: sha512-L0jRsrPpjdckP3oPug3/VxNKt2trR8TcabrM6FOAAlvC/9Phcmm+cuAgTlxBqdBR1WJx7Naj9WHw+aOmheSVbw==}
    engines: {node: '>= 12.13.0'}
    dependencies:
      '@types/json-schema': 7.0.11
      ajv: 8.12.0
      ajv-formats: 2.1.1(ajv@8.12.0)
      ajv-keywords: 5.1.0(ajv@8.12.0)
    dev: true

  /semver-compare@1.0.0:
    resolution: {integrity: sha512-YM3/ITh2MJ5MtzaM429anh+x2jiLVjqILF4m4oyQB18W7Ggea7BfqdH/wGMK7dDiMghv/6WG7znWMwUDzJiXow==}
    requiresBuild: true
    optional: true

  /semver@6.3.1:
    resolution: {integrity: sha512-BR7VvDCVHO+q2xBEWskxS6DJE1qRnb7DxzUrogb71CWoSficBxYsiAGd+Kl0mmq/MprG9yArRkyrQxTO6XjMzA==}
    hasBin: true

  /semver@7.3.8:
    resolution: {integrity: sha512-NB1ctGL5rlHrPJtFDVIVzTyQylMLu9N9VICA6HSFJo8MCGVTMW6gfpicwKmmK/dAjTOrqu5l63JJOpDSrAis3A==}
    engines: {node: '>=10'}
    hasBin: true
    dependencies:
      lru-cache: 6.0.0
    dev: true

  /semver@7.5.4:
    resolution: {integrity: sha512-1bCSESV6Pv+i21Hvpxp3Dx+pSD8lIPt8uVjRrxAUt/nbswYc+tK6Y2btiULjd4+fnq15PX+nqQDC7Oft7WkwcA==}
    engines: {node: '>=10'}
    hasBin: true
    dependencies:
      lru-cache: 6.0.0

  /serialize-error@7.0.1:
    resolution: {integrity: sha512-8I8TjW5KMOKsZQTvoxjuSIa7foAwPWGOts+6o7sgjz41/qMD9VQHEDxi6PBvK2l0MXUmqZyNpUK+T2tQaaElvw==}
    engines: {node: '>=10'}
    requiresBuild: true
    dependencies:
      type-fest: 0.13.1
    optional: true

  /serialize-javascript@6.0.0:
    resolution: {integrity: sha512-Qr3TosvguFt8ePWqsvRfrKyQXIiW+nGbYpy8XK24NQHE83caxWt+mIymTT19DGFbNWNLfEwsrkSmN64lVWB9ag==}
    dependencies:
      randombytes: 2.1.0
    dev: true

  /shallow-clone@3.0.1:
    resolution: {integrity: sha512-/6KqX+GVUdqPuPPd2LxDDxzX6CAbjJehAAOKlNpqqUpAqPM6HeL8f+o3a+JsyGjn2lv0WY8UsTgUJjU9Ok55NA==}
    engines: {node: '>=8'}
    dependencies:
      kind-of: 6.0.3
    dev: true

  /shebang-command@2.0.0:
    resolution: {integrity: sha512-kHxr2zZpYtdmrN1qDjrrX/Z1rR1kG8Dx+gkpK1G4eXmvXswmcE1hTWBWYUzlraYw1/yZp6YuDY77YtvbN0dmDA==}
    engines: {node: '>=8'}
    dependencies:
      shebang-regex: 3.0.0
    dev: true

  /shebang-regex@3.0.0:
    resolution: {integrity: sha512-7++dFhtcx3353uBaq8DDR4NuxBetBzC7ZQOhmTQInHEd6bSrXdiEyzCvG07Z44UYdLShWUyXt5M/yhz8ekcb1A==}
    engines: {node: '>=8'}
    dev: true

  /simple-update-notifier@2.0.0:
    resolution: {integrity: sha512-a2B9Y0KlNXl9u/vsW6sTIu9vGEpfKu2wRV6l1H3XEas/0gUIzGzBoP/IouTcUQbm9JWZLH3COxyn03TYlFax6w==}
    engines: {node: '>=10'}
    dependencies:
      semver: 7.5.4
    dev: true

  /sirv@1.0.19:
    resolution: {integrity: sha512-JuLThK3TnZG1TAKDwNIqNq6QA2afLOCcm+iE8D1Kj3GA40pSPsxQjjJl0J8X3tsR7T+CP1GavpzLwYkgVLWrZQ==}
    engines: {node: '>= 10'}
    dependencies:
      '@polka/url': 1.0.0-next.21
      mrmime: 1.0.1
      totalist: 1.1.0
    dev: true

  /slash@3.0.0:
    resolution: {integrity: sha512-g9Q1haeby36OSStwb4ntCGGGaKsaVSjQ68fBxoQcutl5fS1vuY18H3wSt3jFyFtrkx+Kz0V1G85A4MyAdDMi2Q==}
    engines: {node: '>=8'}
    dev: true

  /slice-ansi@3.0.0:
    resolution: {integrity: sha512-pSyv7bSTC7ig9Dcgbw9AuRNUb5k5V6oDudjZoMBSr13qpLBG7tB+zgCkARjq7xIUgdz5P1Qe8u+rSGdouOOIyQ==}
    engines: {node: '>=8'}
    requiresBuild: true
    dependencies:
      ansi-styles: 4.3.0
      astral-regex: 2.0.0
      is-fullwidth-code-point: 3.0.0
    dev: true
    optional: true

  /smart-buffer@4.2.0:
    resolution: {integrity: sha512-94hK0Hh8rPqQl2xXc3HsaBoOXKV20MToPkcXvwbISWLEs+64sBq5kFgn2kJDHb1Pry9yrP0dxrCI9RRci7RXKg==}
    engines: {node: '>= 6.0.0', npm: '>= 3.0.0'}
    requiresBuild: true
    dev: true
    optional: true

  /source-list-map@2.0.1:
    resolution: {integrity: sha512-qnQ7gVMxGNxsiL4lEuJwe/To8UnK7fAnmbGEEH8RpLouuKbeEm0lhbQVFIrNSuB+G7tVrAlVsZgETT5nljf+Iw==}
    dev: true

  /source-map-js@1.0.2:
    resolution: {integrity: sha512-R0XvVJ9WusLiqTCEiGCmICCMplcCkIwwR11mOSD9CR5u+IXYdiseeEuXCVAjS54zqwkLcPNnmU4OeJ6tUrWhDw==}
    engines: {node: '>=0.10.0'}
    dev: true

  /source-map-support@0.5.21:
    resolution: {integrity: sha512-uBHU3L3czsIyYXKX88fdrGovxdSCoTGDRZ6SYXtSRxLZUzHg5P/66Ht6uoUlHu9EZod+inXhKo3qQgwXUT/y1w==}
    dependencies:
      buffer-from: 1.1.2
      source-map: 0.6.1
    dev: true

  /source-map@0.6.1:
    resolution: {integrity: sha512-UjgapumWlbMhkBgzT7Ykc5YXUT46F0iKu8SGXq0bcwP5dz/h0Plj6enJqjz1Zbq2l5WaqYnrVbwWOWMyF3F47g==}
    engines: {node: '>=0.10.0'}
    dev: true

  /sprintf-js@1.1.2:
    resolution: {integrity: sha512-VE0SOVEHCk7Qc8ulkWw3ntAzXuqf7S2lvwQaDLRnUeIEaKNQJzV6BwmLKhOqT61aGhfUMrXeaBk+oDGCzvhcug==}
    requiresBuild: true
    optional: true

  /stat-mode@1.0.0:
    resolution: {integrity: sha512-jH9EhtKIjuXZ2cWxmXS8ZP80XyC3iasQxMDV8jzhNJpfDb7VbQLVW4Wvsxz9QZvzV+G4YoSfBUVKDOyxLzi/sg==}
    engines: {node: '>= 6'}
    dev: true

  /string-width@4.2.3:
    resolution: {integrity: sha512-wKyQRQpjJ0sIp62ErSZdGsjMJWsap5oRNihHhu6G7JVO/9jIB6UyevL+tXuOqrng8j/cxKTWyWUwvSTriiZz/g==}
    engines: {node: '>=8'}
    dependencies:
      emoji-regex: 8.0.0
      is-fullwidth-code-point: 3.0.0
      strip-ansi: 6.0.1
    dev: true

  /strip-ansi@6.0.1:
    resolution: {integrity: sha512-Y38VPSHcqkFrCpFnQ9vuSXmquuv5oXOKpGeT6aGrr3o3Gc9AlVa6JBfUSOCnbxGGZF+/0ooI7KrPuUSztUdU5A==}
    engines: {node: '>=8'}
    dependencies:
      ansi-regex: 5.0.1
    dev: true

  /strip-json-comments@3.1.1:
    resolution: {integrity: sha512-6fPc+R4ihwqP6N/aIv2f1gMH8lOVtWQHoqC4yK6oSDVVocumAsfCqjkXnqiYMhmMwS/mEHLp7Vehlt3ql6lEig==}
    engines: {node: '>=8'}
    dev: true

  /sumchecker@3.0.1:
    resolution: {integrity: sha512-MvjXzkz/BOfyVDkG0oFOtBxHX2u3gKbMHIF/dXblZsgD3BWOFLmHovIpZY7BykJdAjcqRCBi1WYBNdEC9yI7vg==}
    engines: {node: '>= 8.0'}
    dependencies:
      debug: 4.3.4
    transitivePeerDependencies:
      - supports-color

  /supports-color@7.2.0:
    resolution: {integrity: sha512-qpCAvRl9stuOHveKsn7HncJRvv501qIacKzQlO/+Lwxc9+0q2wLyv4Dfvt80/DPn2pqOBsJdDiogXGR9+OvwRw==}
    engines: {node: '>=8'}
    dependencies:
      has-flag: 4.0.0
    dev: true

  /supports-color@8.1.1:
    resolution: {integrity: sha512-MpUEN2OodtUzxvKQl72cUF7RQ5EiHsGvSsVG0ia9c5RbWGL2CI4C7EpPS8UTBIplnlzZiNuV56w+FuNxy3ty2Q==}
    engines: {node: '>=10'}
    dependencies:
      has-flag: 4.0.0
    dev: true

  /supports-preserve-symlinks-flag@1.0.0:
    resolution: {integrity: sha512-ot0WnXS9fgdkgIcePe6RHNk1WA8+muPa6cSjeR3V8K27q9BB1rTE3R1p7Hv0z1ZyAc8s6Vvv8DIyWf681MAt0w==}
    engines: {node: '>= 0.4'}
    dev: true

  /tapable@2.2.1:
    resolution: {integrity: sha512-GNzQvQTOIP6RyTfE2Qxb8ZVlNmw0n88vp1szwWRimP02mnTsx3Wtn5qRdqY9w2XduFNUgvOwhNnQsjwCp+kqaQ==}
    engines: {node: '>=6'}
    dev: true

  /tar@6.1.13:
    resolution: {integrity: sha512-jdIBIN6LTIe2jqzay/2vtYLlBHa3JF42ot3h1dW8Q0PaAG4v8rm0cvpVePtau5C6OKXGGcgO9q2AMNSWxiLqKw==}
    engines: {node: '>=10'}
    dependencies:
      chownr: 2.0.0
      fs-minipass: 2.1.0
      minipass: 4.2.5
      minizlib: 2.1.2
      mkdirp: 1.0.4
      yallist: 4.0.0
    dev: true

  /temp-file@3.4.0:
    resolution: {integrity: sha512-C5tjlC/HCtVUOi3KWVokd4vHVViOmGjtLwIh4MuzPo/nMYTV/p1urt3RnMz2IWXDdKEGJH3k5+KPxtqRsUYGtg==}
    dependencies:
      async-exit-hook: 2.0.1
      fs-extra: 10.1.0
    dev: true

  /terser-webpack-plugin@5.3.3(webpack@5.76.0):
    resolution: {integrity: sha512-Fx60G5HNYknNTNQnzQ1VePRuu89ZVYWfjRAeT5rITuCY/1b08s49e5kSQwHDirKZWuoKOBRFS98EUUoZ9kLEwQ==}
    engines: {node: '>= 10.13.0'}
    peerDependencies:
      '@swc/core': '*'
      esbuild: '*'
      uglify-js: '*'
      webpack: ^5.1.0
    peerDependenciesMeta:
      '@swc/core':
        optional: true
      esbuild:
        optional: true
      uglify-js:
        optional: true
    dependencies:
      '@jridgewell/trace-mapping': 0.3.14
      jest-worker: 27.5.1
      schema-utils: 3.1.1
      serialize-javascript: 6.0.0
      terser: 5.14.1
      webpack: 5.76.0(webpack-cli@4.10.0)
    dev: true

  /terser@4.8.0:
    resolution: {integrity: sha512-EAPipTNeWsb/3wLPeup1tVPaXfIaU68xMnVdPafIL1TV05OhASArYyIfFvnvJCNrR2NIOvDVNNTFRa+Re2MWyw==}
    engines: {node: '>=6.0.0'}
    hasBin: true
    dependencies:
      acorn: 8.7.1
      commander: 2.20.3
      source-map: 0.6.1
      source-map-support: 0.5.21
    dev: true

  /terser@5.14.1:
    resolution: {integrity: sha512-+ahUAE+iheqBTDxXhTisdA8hgvbEG1hHOQ9xmNjeUJSoi6DU/gMrKNcfZjHkyY6Alnuyc+ikYJaxxfHkT3+WuQ==}
    engines: {node: '>=10'}
    hasBin: true
    dependencies:
      '@jridgewell/source-map': 0.3.2
      acorn: 8.7.1
      commander: 2.20.3
      source-map-support: 0.5.21
    dev: true

  /text-table@0.2.0:
    resolution: {integrity: sha512-N+8UisAXDGk8PFXP4HAzVR9nbfmVJ3zYLAWiTIoqC5v5isinhr+r5uaO8+7r3BMfuNIufIsA7RdpVgacC2cSpw==}
    dev: true

  /tmp-promise@3.0.3:
    resolution: {integrity: sha512-RwM7MoPojPxsOBYnyd2hy0bxtIlVrihNs9pj5SUvY8Zz1sQcQG2tG1hSr8PDxfgEB8RNKDhqbIlroIarSNDNsQ==}
    dependencies:
      tmp: 0.2.1
    dev: true

  /tmp@0.2.1:
    resolution: {integrity: sha512-76SUhtfqR2Ijn+xllcI5P1oyannHNHByD80W1q447gU3mp9G9PSpGdWmjUOHRDPiHYacIk66W7ubDTuPF3BEtQ==}
    engines: {node: '>=8.17.0'}
    dependencies:
      rimraf: 3.0.2
    dev: true

  /to-regex-range@5.0.1:
    resolution: {integrity: sha512-65P7iz6X5yEr1cwcgvQxbbIw7Uk3gOy5dIdtZ4rDveLqhrdJP+Li/Hx6tyK0NEb+2GCyneCMJiGqrADCSNk8sQ==}
    engines: {node: '>=8.0'}
    dependencies:
      is-number: 7.0.0
    dev: true

  /totalist@1.1.0:
    resolution: {integrity: sha512-gduQwd1rOdDMGxFG1gEvhV88Oirdo2p+KjoYFU7k2g+i7n6AFFbDQ5kMPUsW0pNbfQsB/cwXvT1i4Bue0s9g5g==}
    engines: {node: '>=6'}
    dev: true

  /truncate-utf8-bytes@1.0.2:
    resolution: {integrity: sha512-95Pu1QXQvruGEhv62XCMO3Mm90GscOCClvrIUwCM0PYOXK3kaF3l3sIHxx71ThJfcbM2O5Au6SO3AWCSEfW4mQ==}
    dependencies:
      utf8-byte-length: 1.0.4
    dev: true

  /tslib@1.14.1:
    resolution: {integrity: sha512-Xni35NKzjgMrwevysHTCArtLDpPvye8zV/0E4EyYn43P7/7qvQwPh9BGkHewbMulVntbigmcT7rdX3BNo9wRJg==}
    dev: true

  /tslib@2.4.0:
    resolution: {integrity: sha512-d6xOpEDfsi2CZVlPQzGeux8XMwLT9hssAsaPYExaQMuYskwb+x1x7J371tWlbBdWHroy99KnVB6qIkUbs5X3UQ==}
    dev: true

  /tsutils@3.21.0(typescript@4.7.4):
    resolution: {integrity: sha512-mHKK3iUXL+3UF6xL5k0PEhKRUBKPBCv/+RkEOpjRWxxx27KKRBmmA60A9pgOUvMi8GKhRMPEmjBRPzs2W7O1OA==}
    engines: {node: '>= 6'}
    peerDependencies:
      typescript: '>=2.8.0 || >= 3.2.0-dev || >= 3.3.0-dev || >= 3.4.0-dev || >= 3.5.0-dev || >= 3.6.0-dev || >= 3.6.0-beta || >= 3.7.0-dev || >= 3.7.0-beta'
    dependencies:
      tslib: 1.14.1
      typescript: 4.7.4
    dev: true

  /type-check@0.4.0:
    resolution: {integrity: sha512-XleUoc9uwGXqjWwXaUTZAmzMcFZ5858QA2vvx1Ur5xIcixXIP+8LnFDgRplU30us6teqdlskFfu+ae4K79Ooew==}
    engines: {node: '>= 0.8.0'}
    dependencies:
      prelude-ls: 1.2.1
    dev: true

  /type-fest@0.13.1:
    resolution: {integrity: sha512-34R7HTnG0XIJcBSn5XhDd7nNFPRcXYRZrBB2O2jdKqYODldSzBAqzsWoZYYvduky73toYS/ESqxPvkDf/F0XMg==}
    engines: {node: '>=10'}
    requiresBuild: true
    optional: true

  /type-fest@0.20.2:
    resolution: {integrity: sha512-Ne+eE4r0/iWnpAxD852z3A+N0Bt5RN//NjJwRd2VFHEmrywxf5vsZlh4R6lixl6B+wz/8d+maTSAkN1FIkI3LQ==}
    engines: {node: '>=10'}
    dev: true

  /typescript@4.7.4:
    resolution: {integrity: sha512-C0WQT0gezHuw6AdY1M2jxUO83Rjf0HP7Sk1DtXj6j1EwkQNZrHAg2XPWlq62oqEhYvONq5pkC2Y9oPljWToLmQ==}
    engines: {node: '>=4.2.0'}
    hasBin: true
    dev: true

  /universalify@0.1.2:
    resolution: {integrity: sha512-rBJeI5CXAlmy1pV+617WB9J63U6XcazHHF2f2dbJix4XzpUF0RS3Zbj0FGIOCAva5P/d/GBOYaACQ1w+0azUkg==}
    engines: {node: '>= 4.0.0'}

  /universalify@2.0.0:
    resolution: {integrity: sha512-hAZsKq7Yy11Zu1DE0OzWjw7nnLZmJZYTDZZyEFHZdUhV8FkH5MCfoU1XMaxXovpyW5nq5scPqq0ZDP9Zyl04oQ==}
    engines: {node: '>= 10.0.0'}
    dev: true

  /update-browserslist-db@1.0.4(browserslist@4.21.1):
    resolution: {integrity: sha512-jnmO2BEGUjsMOe/Fg9u0oczOe/ppIDZPebzccl1yDWGLFP16Pa1/RM5wEoKYPG2zstNcDuAStejyxsOuKINdGA==}
    hasBin: true
    peerDependencies:
      browserslist: '>= 4.21.0'
    dependencies:
      browserslist: 4.21.1
      escalade: 3.1.1
      picocolors: 1.0.0
    dev: true

  /uri-js@4.4.1:
    resolution: {integrity: sha512-7rKUyy33Q1yc98pQ1DAmLtwX109F7TIfWlW1Ydo8Wl1ii1SeHieeh0HHfPeL2fMXK6z0s8ecKs9frCuLJvndBg==}
    dependencies:
      punycode: 2.1.1
    dev: true

  /utf8-byte-length@1.0.4:
    resolution: {integrity: sha512-4+wkEYLBbWxqTahEsWrhxepcoVOJ+1z5PGIjPZxRkytcdSUaNjIjBM7Xn8E+pdSuV7SzvWovBFA54FO0JSoqhA==}
    dev: true

  /util-deprecate@1.0.2:
    resolution: {integrity: sha512-EPD5q1uXyFxJpCrLnCc1nHnq3gOa6DZBocAIiI2TaSCA7VCJ1UJDMagCzIkXNsUYfD1daK//LTEQ8xiIbrHtcw==}
    dev: true

  /utila@0.4.0:
    resolution: {integrity: sha512-Z0DbgELS9/L/75wZbro8xAnT50pBVFQZ+hUEueGDU5FN51YSCYM+jdxsfCiHjwNP/4LCDD0i/graKpeBnOXKRA==}
    dev: true

  /v8-compile-cache@2.3.0:
    resolution: {integrity: sha512-l8lCEmLcLYZh4nbunNZvQCJc5pv7+RCwa8q/LdUx8u7lsWvPDKmpodJAJNwkAhJC//dFY48KuIEmjtd4RViDrA==}
    dev: true

  /verror@1.10.1:
    resolution: {integrity: sha512-veufcmxri4e3XSrT0xwfUR7kguIkaxBeosDg00yDWhk49wdwkSUrvvsm7nc75e1PUyvIeZj6nS8VQRYz2/S4Xg==}
    engines: {node: '>=0.6.0'}
    requiresBuild: true
    dependencies:
      assert-plus: 1.0.0
      core-util-is: 1.0.2
      extsprintf: 1.4.1
    dev: true
    optional: true

  /watchpack@2.4.0:
    resolution: {integrity: sha512-Lcvm7MGST/4fup+ifyKi2hjyIAwcdI4HRgtvTpIUxBRhB+RFtUh8XtDOxUfctVCnhVi+QQj49i91OyvzkJl6cg==}
    engines: {node: '>=10.13.0'}
    dependencies:
      glob-to-regexp: 0.4.1
      graceful-fs: 4.2.11
    dev: true

  /webpack-bundle-analyzer@4.5.0:
    resolution: {integrity: sha512-GUMZlM3SKwS8Z+CKeIFx7CVoHn3dXFcUAjT/dcZQQmfSZGvitPfMob2ipjai7ovFFqPvTqkEZ/leL4O0YOdAYQ==}
    engines: {node: '>= 10.13.0'}
    hasBin: true
    dependencies:
      acorn: 8.7.1
      acorn-walk: 8.2.0
      chalk: 4.1.2
      commander: 7.2.0
      gzip-size: 6.0.0
      lodash: 4.17.21
      opener: 1.5.2
      sirv: 1.0.19
      ws: 7.5.8
    transitivePeerDependencies:
      - bufferutil
      - utf-8-validate
    dev: true

  /webpack-cli@4.10.0(webpack-bundle-analyzer@4.5.0)(webpack@5.76.0):
    resolution: {integrity: sha512-NLhDfH/h4O6UOy+0LSso42xvYypClINuMNBVVzX4vX98TmTaTUxwRbXdhucbFMd2qLaCTcLq/PdYrvi8onw90w==}
    engines: {node: '>=10.13.0'}
    hasBin: true
    peerDependencies:
      '@webpack-cli/generators': '*'
      '@webpack-cli/migrate': '*'
      webpack: 4.x.x || 5.x.x
      webpack-bundle-analyzer: '*'
      webpack-dev-server: '*'
    peerDependenciesMeta:
      '@webpack-cli/generators':
        optional: true
      '@webpack-cli/migrate':
        optional: true
      webpack-bundle-analyzer:
        optional: true
      webpack-dev-server:
        optional: true
    dependencies:
      '@discoveryjs/json-ext': 0.5.7
      '@webpack-cli/configtest': 1.2.0(webpack-cli@4.10.0)(webpack@5.76.0)
      '@webpack-cli/info': 1.5.0(webpack-cli@4.10.0)
      '@webpack-cli/serve': 1.7.0(webpack-cli@4.10.0)
      colorette: 2.0.19
      commander: 7.2.0
      cross-spawn: 7.0.3
      fastest-levenshtein: 1.0.12
      import-local: 3.1.0
      interpret: 2.2.0
      rechoir: 0.7.1
      webpack: 5.76.0(webpack-cli@4.10.0)
      webpack-bundle-analyzer: 4.5.0
      webpack-merge: 5.8.0
    dev: true

  /webpack-merge@5.8.0:
    resolution: {integrity: sha512-/SaI7xY0831XwP6kzuwhKWVKDP9t1QY1h65lAFLbZqMPIuYcD9QAW4u9STIbU9kaJbPBB/geU/gLr1wDjOhQ+Q==}
    engines: {node: '>=10.0.0'}
    dependencies:
      clone-deep: 4.0.1
      wildcard: 2.0.0
    dev: true

  /webpack-sources@1.4.3:
    resolution: {integrity: sha512-lgTS3Xhv1lCOKo7SA5TjKXMjpSM4sBjNV5+q2bqesbSPs5FjGmU6jjtBSkX9b4qW87vDIsCIlUPOEhbZrMdjeQ==}
    dependencies:
      source-list-map: 2.0.1
      source-map: 0.6.1
    dev: true

  /webpack-sources@3.2.3:
    resolution: {integrity: sha512-/DyMEOrDgLKKIG0fmvtz+4dUX/3Ghozwgm6iPp8KRhvn+eQf9+Q7GWxVNMk3+uCPWfdXYC4ExGBckIXdFEfH1w==}
    engines: {node: '>=10.13.0'}
    dev: true

  /webpack@5.76.0(webpack-cli@4.10.0):
    resolution: {integrity: sha512-l5sOdYBDunyf72HW8dF23rFtWq/7Zgvt/9ftMof71E/yUb1YLOBmTgA2K4vQthB3kotMrSj609txVE0dnr2fjA==}
    engines: {node: '>=10.13.0'}
    hasBin: true
    peerDependencies:
      webpack-cli: '*'
    peerDependenciesMeta:
      webpack-cli:
        optional: true
    dependencies:
      '@types/eslint-scope': 3.7.4
      '@types/estree': 0.0.51
      '@webassemblyjs/ast': 1.11.1
      '@webassemblyjs/wasm-edit': 1.11.1
      '@webassemblyjs/wasm-parser': 1.11.1
      acorn: 8.7.1
      acorn-import-assertions: 1.8.0(acorn@8.7.1)
      browserslist: 4.21.1
      chrome-trace-event: 1.0.3
      enhanced-resolve: 5.10.0
      es-module-lexer: 0.9.3
      eslint-scope: 5.1.1
      events: 3.3.0
      glob-to-regexp: 0.4.1
      graceful-fs: 4.2.11
      json-parse-even-better-errors: 2.3.1
      loader-runner: 4.3.0
      mime-types: 2.1.35
      neo-async: 2.6.2
      schema-utils: 3.1.1
      tapable: 2.2.1
      terser-webpack-plugin: 5.3.3(webpack@5.76.0)
      watchpack: 2.4.0
      webpack-cli: 4.10.0(webpack-bundle-analyzer@4.5.0)(webpack@5.76.0)
      webpack-sources: 3.2.3
    transitivePeerDependencies:
      - '@swc/core'
      - esbuild
      - uglify-js
    dev: true

  /which@2.0.2:
    resolution: {integrity: sha512-BLI3Tl1TW3Pvl70l3yq3Y64i+awpwXqsGBYWkkqMtnbXgrMD+yj7rhW0kuEDxzJaYXGjEW5ogapKNMEKNMjibA==}
    engines: {node: '>= 8'}
    hasBin: true
    dependencies:
      isexe: 2.0.0
    dev: true

  /wildcard@2.0.0:
    resolution: {integrity: sha512-JcKqAHLPxcdb9KM49dufGXn2x3ssnfjbcaQdLlfZsL9rH9wgDQjUtDxbo8NE0F6SFvydeu1VhZe7hZuHsB2/pw==}
    dev: true

  /word-wrap@1.2.4:
    resolution: {integrity: sha512-2V81OA4ugVo5pRo46hAoD2ivUJx8jXmWXfUkY4KFNw0hEptvN0QfH3K4nHiwzGeKl5rFKedV48QVoqYavy4YpA==}
    engines: {node: '>=0.10.0'}
    dev: true

  /wrap-ansi@7.0.0:
    resolution: {integrity: sha512-YVGIj2kamLSTxw6NsZjoBxfSwsn0ycdesmc4p+Q21c5zPuZ1pl+NfxVdxPtdHvmNVOQ6XSYG4AUtyt/Fi7D16Q==}
    engines: {node: '>=10'}
    dependencies:
      ansi-styles: 4.3.0
      string-width: 4.2.3
      strip-ansi: 6.0.1
    dev: true

  /wrappy@1.0.2:
    resolution: {integrity: sha512-l4Sp/DRseor9wL6EvV2+TuQn63dMkPjZ/sp9XkghTEbV9KlPS1xUsZ3u7/IQO4wxtcFB4bgpQPRcR3QCvezPcQ==}

  /ws@7.5.8:
    resolution: {integrity: sha512-ri1Id1WinAX5Jqn9HejiGb8crfRio0Qgu8+MtL36rlTA6RLsMdWt1Az/19A2Qij6uSHUMphEFaTKa4WG+UNHNw==}
    engines: {node: '>=8.3.0'}
    peerDependencies:
      bufferutil: ^4.0.1
      utf-8-validate: ^5.0.2
    peerDependenciesMeta:
      bufferutil:
        optional: true
      utf-8-validate:
        optional: true
    dev: true

  /xmlbuilder@15.1.1:
    resolution: {integrity: sha512-yMqGBqtXyeN1e3TGYvgNgDVZ3j84W4cwkOXQswghol6APgZWaff9lnbvN7MHYJOiXsvGPXtjTYJEiC9J2wv9Eg==}
    engines: {node: '>=8.0'}
    requiresBuild: true
    dev: true

  /y18n@5.0.8:
    resolution: {integrity: sha512-0pfFzegeDWJHJIAmTLRP2DwHjdF5s7jo9tuztdQxAhINCdvS+3nGINqPd00AphqJR/0LhANUS6/+7SCb98YOfA==}
    engines: {node: '>=10'}
    dev: true

  /yallist@4.0.0:
    resolution: {integrity: sha512-3wdGidZyq5PB084XLES5TpOSRA3wjXAlIWMhum2kRcv/41Sn2emQ0dycQW4uZXLejwKvg6EsvbdlVL+FYEct7A==}

  /yargs-parser@21.1.1:
    resolution: {integrity: sha512-tVpsJW7DdjecAiFpbIB1e3qxIQsE6NoPc5/eTdrbbIC4h0LVsWhnoa3g+m2HclBIujHzsxZ4VJVA+GUuc2/LBw==}
    engines: {node: '>=12'}
    dev: true

  /yargs@17.7.2:
    resolution: {integrity: sha512-7dSzzRQ++CKnNI/krKnYRV7JKKPUXMEh61soaHKg9mrWEhzFWhFnxPxGl+69cD1Ou63C13NUPCnmIcrvqCuM6w==}
    engines: {node: '>=12'}
    dependencies:
      cliui: 8.0.1
      escalade: 3.1.1
      get-caller-file: 2.0.5
      require-directory: 2.1.1
      string-width: 4.2.3
      y18n: 5.0.8
      yargs-parser: 21.1.1
    dev: true

  /yauzl@2.10.0:
    resolution: {integrity: sha512-p4a9I6X6nu6IhoGmBqAcbJy1mlC4j27vEPZX9F4L4/vZT3Lyq1VkFHw/V/PUcB9Buo+DG3iHkT0x3Qya58zc3g==}
    dependencies:
      buffer-crc32: 0.2.13
      fd-slicer: 1.1.0<|MERGE_RESOLUTION|>--- conflicted
+++ resolved
@@ -7,11 +7,7 @@
 dependencies:
   '@electron/remote':
     specifier: ^2.0.12
-<<<<<<< HEAD
-    version: 2.0.12(electron@27.1.0)
-=======
     version: 2.0.12(electron@27.1.2)
->>>>>>> a75abfb8
 
 devDependencies:
   '@types/node':
@@ -36,13 +32,8 @@
     specifier: ^1.11.5
     version: 1.11.5
   electron:
-<<<<<<< HEAD
-    specifier: 27.1.0
-    version: 27.1.0
-=======
     specifier: 27.1.2
     version: 27.1.2
->>>>>>> a75abfb8
   electron-builder:
     specifier: ^24.6.3
     version: 24.6.3
@@ -169,20 +160,12 @@
       - supports-color
     dev: true
 
-<<<<<<< HEAD
-  /@electron/remote@2.0.12(electron@27.1.0):
-=======
   /@electron/remote@2.0.12(electron@27.1.2):
->>>>>>> a75abfb8
     resolution: {integrity: sha512-IJN6xLAxptq5MCvXNCU6+pdQyz0DjpPtX6g2TPJftu3Z9pU6BTdnos9ZMN8nK471LkASqiA6C+Hzjv5SS8PAQw==}
     peerDependencies:
       electron: '>= 13.0.0'
     dependencies:
-<<<<<<< HEAD
-      electron: 27.1.0
-=======
       electron: 27.1.2
->>>>>>> a75abfb8
     dev: false
 
   /@electron/universal@1.3.4:
@@ -1686,13 +1669,8 @@
     resolution: {integrity: sha512-YoVeFrGd/7ROjz4R9uPoND1K/hSRC/xADy9639ZmIZeJSaBnKdYx3I6LMPsY7CXLpK7JFgKQVzeZ/dk2br6Eaw==}
     dev: true
 
-<<<<<<< HEAD
-  /electron@27.1.0:
-    resolution: {integrity: sha512-XPdJiO475QJ8cx59/goWNNWnlV0vab+Ut3occymos7VDxkHV5mFrlW6tcGi+M3bW6gBfwpJocWMng8tw542vww==}
-=======
   /electron@27.1.2:
     resolution: {integrity: sha512-Dy6BUuGLiIJv+zfsXwr78TV2TNppi24rXF4PIIS+OjDblEKdkI9r1iM8JUd3/x3sbGUy5mdLMSPhvmu//IhkgA==}
->>>>>>> a75abfb8
     engines: {node: '>= 12.20.55'}
     hasBin: true
     requiresBuild: true
