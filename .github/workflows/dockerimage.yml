--- conflicted
+++ resolved
@@ -2,20 +2,14 @@
 
 on:
   workflow_dispatch:
-<<<<<<< HEAD
-  # push:
-  #   branches:
-  #     - master
-=======
     inputs:
       image_tag:
         description: '镜像标签，留空则使用 package.json 中的版本号。务必注意：请确认选择了正确的分支。完整输入示例：3.0.11-rc0 '
         required: true
         default: ''
-  push:
-    branches:
-      - master
->>>>>>> 2c8f5875
+  # push:
+  #   branches:
+  #     - master
 
 # ref https://docs.github.com/zh/actions/learn-github-actions/variables
 env:
