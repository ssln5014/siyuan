--- conflicted
+++ resolved
@@ -95,12 +95,8 @@
 	github.com/bytedance/sonic v1.11.6 // indirect
 	github.com/bytedance/sonic/loader v0.1.1 // indirect
 	github.com/cespare/xxhash/v2 v2.3.0 // indirect
-<<<<<<< HEAD
-	github.com/cloudwego/base64x v0.1.2 // indirect
-=======
 	github.com/cloudflare/circl v1.3.8 // indirect
 	github.com/cloudwego/base64x v0.1.4 // indirect
->>>>>>> 2c8f5875
 	github.com/cloudwego/iasm v0.2.0 // indirect
 	github.com/dlclark/regexp2 v1.11.0 // indirect
 	github.com/dsnet/compress v0.0.1 // indirect
