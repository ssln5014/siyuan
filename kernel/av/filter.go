--- conflicted
+++ resolved
@@ -17,13 +17,7 @@
 package av
 
 import (
-<<<<<<< HEAD
-	"strings"
-
-	"github.com/siyuan-community/siyuan/kernel/util"
-=======
 	"github.com/siyuan-note/siyuan/kernel/util"
->>>>>>> 95764092
 )
 
 type Filterable interface {
