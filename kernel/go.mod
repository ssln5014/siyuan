module github.com/siyuan-community/siyuan/kernel

go 1.21

toolchain go1.21.3

require (
	code.sajari.com/docconv v1.3.8
	github.com/88250/clipboard v0.1.5
	github.com/88250/epub v0.0.0-20230830085737-c19055cd1f48
	github.com/88250/gulu v1.2.3-0.20231209020950-b7b6994e395c
	github.com/88250/lute v1.7.7-0.20240213032311-144c50328f62
	github.com/88250/pdfcpu v0.3.14-0.20230401044135-c7369a99720c
	github.com/88250/vitess-sqlparser v0.0.0-20210205111146-56a2ded2aba1
	github.com/ClarkThan/ahocorasick v0.0.0-20231011042242-30d1ef1347f4
	github.com/ConradIrwin/font v0.0.0-20210318200717-ce8d41cc0732
	github.com/Masterminds/sprig/v3 v3.2.3
	github.com/PuerkitoBio/goquery v1.8.1
	github.com/Xuanwo/go-locale v1.1.0
	github.com/araddon/dateparse v0.0.0-20210429162001-6b43995a97de
	github.com/common-nighthawk/go-figure v0.0.0-20210622060536-734e95fb86be
	github.com/denisbrodbeck/machineid v1.0.1
	github.com/dgraph-io/ristretto v0.1.1
	github.com/dustin/go-humanize v1.0.1
	github.com/emirpasic/gods v1.18.1
	github.com/facette/natsort v0.0.0-20181210072756-2cd4dd1e2dcb
	github.com/flopp/go-findfont v0.1.0
	github.com/fsnotify/fsnotify v1.7.0
	github.com/gabriel-vasile/mimetype v1.4.3
	github.com/getsentry/sentry-go v0.27.0
	github.com/gin-contrib/gzip v0.0.6
	github.com/gin-contrib/sessions v0.0.5
	github.com/gin-gonic/gin v1.9.1
	github.com/go-ole/go-ole v1.3.0
	github.com/goccy/go-json v0.10.2
	github.com/gofrs/flock v0.8.1
	github.com/google/go-github/v53 v53.2.0
	github.com/gorilla/websocket v1.5.1
	github.com/imroc/req/v3 v3.42.3
	github.com/jinzhu/copier v0.4.0
	github.com/json-iterator/go v1.1.12
	github.com/klippa-app/go-pdfium v1.10.0
	github.com/mattn/go-sqlite3 v2.0.3+incompatible
	github.com/mitchellh/go-ps v1.0.0
	github.com/mssola/useragent v1.0.0
	github.com/olahol/melody v1.1.4
	github.com/open-spaced-repetition/go-fsrs v1.1.0
	github.com/panjf2000/ants/v2 v2.9.0
	github.com/patrickmn/go-cache v2.1.0+incompatible
	github.com/radovskyb/watcher v1.0.7
	github.com/rqlite/sql v0.0.0-20240102050638-e741e9f54197
	github.com/sabhiram/go-gitignore v0.0.0-20210923224102-525f6e181f06
	github.com/sashabaranov/go-openai v1.19.2
	github.com/shirou/gopsutil/v3 v3.24.1
	github.com/siyuan-note/dejavu v0.0.0-20240207103001-8849f05d1ad2
	github.com/siyuan-note/encryption v0.0.0-20231219001248-1e028a4d13b4
	github.com/siyuan-note/eventbus v0.0.0-20240124091459-8e1b37a55255
	github.com/siyuan-note/filelock v0.0.0-20240128091141-94d7bb3e0772
	github.com/siyuan-note/httpclient v0.0.0-20240105083729-70d0557bc690
	github.com/siyuan-note/logging v0.0.0-20231208035918-61f884c854f0
	github.com/siyuan-note/riff v0.0.0-20231226152006-8833f8b9a6c1
	github.com/spf13/cast v1.6.0
	github.com/steambap/captcha v1.4.1
	github.com/studio-b12/gowebdav v0.9.0
	github.com/vmihailenco/msgpack/v5 v5.4.1
	github.com/xrash/smetrics v0.0.0-20231213231151-1d8dd44e695e
	github.com/xuri/excelize/v2 v2.8.0
	golang.org/x/image v0.15.0
	golang.org/x/mobile v0.0.0-20230901161150-52620a4a7557
<<<<<<< HEAD
	golang.org/x/mod v0.14.0
	golang.org/x/net v0.20.0
=======
	golang.org/x/mod v0.15.0
>>>>>>> 3df54adc
	golang.org/x/text v0.14.0
)

require (
	github.com/ProtonMail/go-crypto v0.0.0-20230217124315-7d5c6f04bbb8 // indirect
	github.com/cloudflare/circl v1.3.7 // indirect
	github.com/golang/protobuf v1.5.3 // indirect
	github.com/google/go-querystring v1.1.0 // indirect
	golang.org/x/oauth2 v0.8.0 // indirect
	google.golang.org/appengine v1.6.7 // indirect
)

require (
	dmitri.shuralyov.com/font/woff2 v0.0.0-20180220214647-957792cbbdab // indirect
	github.com/JalfResi/justext v0.0.0-20221106200834-be571e3e3052 // indirect
	github.com/Masterminds/goutils v1.1.1 // indirect
	github.com/Masterminds/semver/v3 v3.2.1 // indirect
	github.com/advancedlogic/GoOse v0.0.0-20231203033844-ae6b36caf275 // indirect
	github.com/alecthomas/chroma v0.10.0 // indirect
	github.com/andybalholm/brotli v1.1.0 // indirect
	github.com/andybalholm/cascadia v1.3.2 // indirect
	github.com/asaskevich/EventBus v0.0.0-20200907212545-49d423059eef // indirect
	github.com/aws/aws-sdk-go v1.50.13 // indirect
	github.com/bytedance/sonic v1.10.2 // indirect
	github.com/cespare/xxhash/v2 v2.2.0 // indirect
	github.com/chenzhuoyu/base64x v0.0.0-20230717121745-296ad89f973d // indirect
	github.com/chenzhuoyu/iasm v0.9.1 // indirect
	github.com/dlclark/regexp2 v1.10.0 // indirect
	github.com/dsnet/compress v0.0.1 // indirect
	github.com/fatih/set v0.2.1 // indirect
	github.com/gigawattio/window v0.0.0-20180317192513-0f5467e35573 // indirect
	github.com/gin-contrib/sse v0.1.0 // indirect
	github.com/go-playground/locales v0.14.1 // indirect
	github.com/go-playground/universal-translator v0.18.1 // indirect
	github.com/go-playground/validator/v10 v10.17.0 // indirect
	github.com/go-resty/resty/v2 v2.11.0 // indirect
	github.com/go-task/slim-sprig v0.0.0-20230315185526-52ccab3ef572 // indirect
	github.com/golang/freetype v0.0.0-20170609003504-e2365dfdc4a0 // indirect
	github.com/golang/glog v1.2.0 // indirect
	github.com/google/pprof v0.0.0-20240207164012-fb44976bdcd5 // indirect
	github.com/google/uuid v1.6.0 // indirect
	github.com/gopherjs/gopherjs v1.17.2 // indirect
	github.com/gorilla/context v1.1.2 // indirect
	github.com/gorilla/securecookie v1.1.2 // indirect
	github.com/gorilla/sessions v1.2.2 // indirect
	github.com/hashicorp/errwrap v1.1.0 // indirect
	github.com/hashicorp/go-multierror v1.1.1 // indirect
	github.com/hhrutter/lzw v1.0.0 // indirect
	github.com/hhrutter/tiff v1.0.1 // indirect
	github.com/huandu/xstrings v1.4.0 // indirect
	github.com/imdario/mergo v0.3.16 // indirect
	github.com/jaytaylor/html2text v0.0.0-20230321000545-74c2419ad056 // indirect
	github.com/jmespath/go-jmespath v0.4.0 // indirect
	github.com/jolestar/go-commons-pool/v2 v2.1.2 // indirect
	github.com/juju/errors v1.0.0 // indirect
	github.com/klauspost/compress v1.17.6 // indirect
	github.com/klauspost/cpuid/v2 v2.2.6 // indirect
	github.com/leodido/go-urn v1.4.0 // indirect
	github.com/levigross/exp-html v0.0.0-20120902181939-8df60c69a8f5 // indirect
	github.com/lufia/plan9stats v0.0.0-20231016141302-07b5767bb0ed // indirect
	github.com/mattn/go-isatty v0.0.20 // indirect
	github.com/mattn/go-runewidth v0.0.15 // indirect
	github.com/mitchellh/copystructure v1.2.0 // indirect
	github.com/mitchellh/reflectwalk v1.0.2 // indirect
	github.com/modern-go/concurrent v0.0.0-20180306012644-bacd9c7ef1dd // indirect
	github.com/modern-go/reflect2 v1.0.2 // indirect
	github.com/mohae/deepcopy v0.0.0-20170929034955-c48cc78d4826 // indirect
	github.com/olekukonko/tablewriter v0.0.5 // indirect
	github.com/onsi/ginkgo/v2 v2.15.0 // indirect
	github.com/otiai10/gosseract/v2 v2.4.1 // indirect
	github.com/pelletier/go-toml/v2 v2.1.1 // indirect
	github.com/pkg/errors v0.9.1 // indirect
	github.com/power-devops/perfstat v0.0.0-20221212215047-62379fc7944b // indirect
	github.com/qiniu/go-sdk/v7 v7.19.0 // indirect
	github.com/quic-go/qpack v0.4.0 // indirect
	github.com/quic-go/quic-go v0.41.0 // indirect
	github.com/refraction-networking/utls v1.6.2 // indirect
	github.com/restic/chunker v0.4.0 // indirect
	github.com/richardlehane/mscfb v1.0.4 // indirect
	github.com/richardlehane/msoleps v1.0.3 // indirect
	github.com/rivo/uniseg v0.4.6 // indirect
	github.com/shoenig/go-m1cpu v0.1.6 // indirect
	github.com/shopspring/decimal v1.3.1 // indirect
	github.com/ssor/bom v0.0.0-20170718123548-6386211fdfcf // indirect
	github.com/tetratelabs/wazero v1.6.0 // indirect
	github.com/tklauser/go-sysconf v0.3.13 // indirect
	github.com/tklauser/numcpus v0.7.0 // indirect
	github.com/twitchyliquid64/golang-asm v0.15.1 // indirect
	github.com/ugorji/go/codec v1.2.12 // indirect
	github.com/vmihailenco/tagparser/v2 v2.0.0 // indirect
	github.com/wmentor/html v1.0.3 // indirect
	github.com/xuri/efp v0.0.0-20231025114914-d1ff6096ae53 // indirect
	github.com/xuri/nfp v0.0.0-20230919160717-d98342af3f05 // indirect
	github.com/yusufpapurcu/wmi v1.2.4 // indirect
	go.uber.org/mock v0.4.0 // indirect
	golang.org/x/arch v0.7.0 // indirect
<<<<<<< HEAD
	golang.org/x/crypto v0.18.0 // indirect
	golang.org/x/exp v0.0.0-20240119083558-1b970713d09a // indirect
=======
	golang.org/x/crypto v0.19.0 // indirect
	golang.org/x/exp v0.0.0-20240205201215-2c58cdc269a3 // indirect
	golang.org/x/net v0.21.0 // indirect
>>>>>>> 3df54adc
	golang.org/x/sync v0.6.0 // indirect
	golang.org/x/sys v0.17.0 // indirect
	golang.org/x/tools v0.17.0 // indirect
	google.golang.org/protobuf v1.32.0 // indirect
	gopkg.in/yaml.v2 v2.4.0 // indirect
	gopkg.in/yaml.v3 v3.0.1 // indirect
)

replace github.com/mattn/go-sqlite3 => github.com/88250/go-sqlite3 v1.14.13-0.20231214121541-e7f54c482950

//replace github.com/siyuan-note/dejavu => D:\88250\dejavu
//replace github.com/siyuan-note/riff => D:\88250\riff
//replace github.com/siyuan-note/httpclient => D:\88250\httpclient
//replace github.com/siyuan-note/filelock => D:\88250\filelock
//replace github.com/88250/lute => D:\gogogo\src\github.com\88250\lute
//replace github.com/88250/pdfcpu => D:\88250\pdfcpu
//replace github.com/88250/gulu => D:\88250\gulu
//replace github.com/mattn/go-sqlite3 => D:\88250\go-sqlite3
//replace github.com/88250/epub => D:\88250\epub
//replace github.com/siyuan-note/logging => D:\88250\logging<|MERGE_RESOLUTION|>--- conflicted
+++ resolved
@@ -67,12 +67,8 @@
 	github.com/xuri/excelize/v2 v2.8.0
 	golang.org/x/image v0.15.0
 	golang.org/x/mobile v0.0.0-20230901161150-52620a4a7557
-<<<<<<< HEAD
-	golang.org/x/mod v0.14.0
+	golang.org/x/mod v0.15.0
 	golang.org/x/net v0.20.0
-=======
-	golang.org/x/mod v0.15.0
->>>>>>> 3df54adc
 	golang.org/x/text v0.14.0
 )
 
@@ -169,14 +165,9 @@
 	github.com/yusufpapurcu/wmi v1.2.4 // indirect
 	go.uber.org/mock v0.4.0 // indirect
 	golang.org/x/arch v0.7.0 // indirect
-<<<<<<< HEAD
-	golang.org/x/crypto v0.18.0 // indirect
-	golang.org/x/exp v0.0.0-20240119083558-1b970713d09a // indirect
-=======
 	golang.org/x/crypto v0.19.0 // indirect
 	golang.org/x/exp v0.0.0-20240205201215-2c58cdc269a3 // indirect
 	golang.org/x/net v0.21.0 // indirect
->>>>>>> 3df54adc
 	golang.org/x/sync v0.6.0 // indirect
 	golang.org/x/sys v0.17.0 // indirect
 	golang.org/x/tools v0.17.0 // indirect
