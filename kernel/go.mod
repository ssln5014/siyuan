--- conflicted
+++ resolved
@@ -168,12 +168,8 @@
 	go.uber.org/mock v0.4.0 // indirect
 	golang.org/x/arch v0.7.0 // indirect
 	golang.org/x/crypto v0.22.0 // indirect
-<<<<<<< HEAD
-	golang.org/x/exp v0.0.0-20240404231335-c0f41cb1a7a0 // indirect
-=======
 	golang.org/x/exp v0.0.0-20240409090435-93d18d7e34b8 // indirect
 	golang.org/x/net v0.24.0 // indirect
->>>>>>> 22b878c4
 	golang.org/x/sync v0.7.0 // indirect
 	golang.org/x/sys v0.19.0 // indirect
 	golang.org/x/tools v0.20.0 // indirect
