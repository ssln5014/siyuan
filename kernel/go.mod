module github.com/siyuan-community/siyuan/kernel

go 1.22.0

require (
	code.sajari.com/docconv v1.3.8
	github.com/88250/clipboard v0.1.5
	github.com/88250/epub v0.0.0-20230830085737-c19055cd1f48
	github.com/88250/go-humanize v0.0.0-20240424102817-4f78fac47ea7
	github.com/88250/gulu v1.2.3-0.20240505150113-bc43bd50f866
	github.com/88250/lute v1.7.7-0.20240507011024-cbfccda851d2
	github.com/88250/pdfcpu v0.3.14-0.20230401044135-c7369a99720c
	github.com/88250/vitess-sqlparser v0.0.0-20210205111146-56a2ded2aba1
	github.com/ClarkThan/ahocorasick v0.0.0-20231011042242-30d1ef1347f4
	github.com/ConradIrwin/font v0.0.0-20210318200717-ce8d41cc0732
	github.com/Masterminds/sprig/v3 v3.2.3
	github.com/PuerkitoBio/goquery v1.9.2
	github.com/Xuanwo/go-locale v1.1.0
	github.com/araddon/dateparse v0.0.0-20210429162001-6b43995a97de
	github.com/common-nighthawk/go-figure v0.0.0-20210622060536-734e95fb86be
	github.com/denisbrodbeck/machineid v1.0.1
	github.com/dgraph-io/ristretto v0.1.1
	github.com/djherbis/times v1.6.0
	github.com/emirpasic/gods v1.18.1
	github.com/facette/natsort v0.0.0-20181210072756-2cd4dd1e2dcb
	github.com/flopp/go-findfont v0.1.0
	github.com/fsnotify/fsnotify v1.7.0
	github.com/gabriel-vasile/mimetype v1.4.3
	github.com/getsentry/sentry-go v0.27.0
	github.com/gin-contrib/gzip v1.0.1
	github.com/gin-contrib/sessions v1.0.1
	github.com/gin-gonic/gin v1.9.1
	github.com/go-ole/go-ole v1.3.0
	github.com/goccy/go-json v0.10.2
	github.com/gofrs/flock v0.8.1
	github.com/google/go-github/v53 v53.2.0
	github.com/gorilla/websocket v1.5.1
	github.com/imroc/req/v3 v3.43.3
	github.com/jinzhu/copier v0.4.0
	github.com/json-iterator/go v1.1.12
	github.com/klippa-app/go-pdfium v1.12.0
	github.com/mattn/go-sqlite3 v2.0.3+incompatible
	github.com/mitchellh/go-ps v1.0.0
	github.com/mssola/useragent v1.0.0
	github.com/olahol/melody v1.2.1
	github.com/open-spaced-repetition/go-fsrs v1.2.1
	github.com/panjf2000/ants/v2 v2.9.1
	github.com/patrickmn/go-cache v2.1.0+incompatible
	github.com/radovskyb/watcher v1.0.7
	github.com/rqlite/sql v0.0.0-20240312185922-ffac88a740bd
	github.com/sabhiram/go-gitignore v0.0.0-20210923224102-525f6e181f06
	github.com/sashabaranov/go-openai v1.23.0
	github.com/shirou/gopsutil/v3 v3.24.4
	github.com/siyuan-note/dejavu v0.0.0-20240505150554-89d085757f43
	github.com/siyuan-note/encryption v0.0.0-20231219001248-1e028a4d13b4
	github.com/siyuan-note/eventbus v0.0.0-20240318125243-801c98e8f025
	github.com/siyuan-note/filelock v0.0.0-20240505150405-3de3a406d257
	github.com/siyuan-note/httpclient v0.0.0-20240429013218-3caa1f89f9ed
	github.com/siyuan-note/logging v0.0.0-20240505035402-6430d57006a2
	github.com/siyuan-note/riff v0.0.0-20240502024535-718add51db67
	github.com/spf13/cast v1.6.0
	github.com/steambap/captcha v1.4.1
	github.com/studio-b12/gowebdav v0.9.0
	github.com/vmihailenco/msgpack/v5 v5.4.1
	github.com/xrash/smetrics v0.0.0-20240312152122-5f08fbb34913
	github.com/xuri/excelize/v2 v2.8.1
	golang.org/x/image v0.16.0
	golang.org/x/mobile v0.0.0-20230901161150-52620a4a7557
	golang.org/x/mod v0.17.0
<<<<<<< HEAD
	golang.org/x/net v0.24.0
	golang.org/x/text v0.14.0
=======
	golang.org/x/text v0.15.0
>>>>>>> 17e1a55c
	golang.org/x/time v0.5.0
)

require (
	github.com/ProtonMail/go-crypto v0.0.0-20230217124315-7d5c6f04bbb8 // indirect
	github.com/cloudflare/circl v1.3.8 // indirect
	github.com/golang/protobuf v1.5.3 // indirect
	github.com/google/go-querystring v1.1.0 // indirect
	golang.org/x/oauth2 v0.8.0 // indirect
	google.golang.org/appengine v1.6.7 // indirect
)

require (
	dmitri.shuralyov.com/font/woff2 v0.0.0-20180220214647-957792cbbdab // indirect
	github.com/JalfResi/justext v0.0.0-20221106200834-be571e3e3052 // indirect
	github.com/Masterminds/goutils v1.1.1 // indirect
	github.com/Masterminds/semver/v3 v3.2.1 // indirect
	github.com/advancedlogic/GoOse v0.0.0-20231203033844-ae6b36caf275 // indirect
	github.com/alecthomas/chroma v0.10.0 // indirect
	github.com/andybalholm/brotli v1.1.0 // indirect
	github.com/andybalholm/cascadia v1.3.2 // indirect
	github.com/asaskevich/EventBus v0.0.0-20200907212545-49d423059eef // indirect
	github.com/aws/aws-sdk-go v1.52.2 // indirect
	github.com/bytedance/sonic v1.11.6 // indirect
	github.com/bytedance/sonic/loader v0.1.1 // indirect
	github.com/cespare/xxhash/v2 v2.3.0 // indirect
	github.com/cloudwego/base64x v0.1.4 // indirect
	github.com/cloudwego/iasm v0.2.0 // indirect
	github.com/dlclark/regexp2 v1.11.0 // indirect
	github.com/dsnet/compress v0.0.1 // indirect
	github.com/dustin/go-humanize v1.0.1 // indirect
	github.com/fatih/set v0.2.1 // indirect
	github.com/gigawattio/window v0.0.0-20180317192513-0f5467e35573 // indirect
	github.com/gin-contrib/sse v0.1.0 // indirect
	github.com/go-playground/locales v0.14.1 // indirect
	github.com/go-playground/universal-translator v0.18.1 // indirect
	github.com/go-playground/validator/v10 v10.20.0 // indirect
	github.com/go-resty/resty/v2 v2.12.0 // indirect
	github.com/go-task/slim-sprig/v3 v3.0.0 // indirect
	github.com/golang/freetype v0.0.0-20170609003504-e2365dfdc4a0 // indirect
	github.com/golang/glog v1.2.1 // indirect
	github.com/google/pprof v0.0.0-20240430035430-e4905b036c4e // indirect
	github.com/google/uuid v1.6.0 // indirect
	github.com/gopherjs/gopherjs v1.17.2 // indirect
	github.com/gorilla/context v1.1.2 // indirect
	github.com/gorilla/securecookie v1.1.2 // indirect
	github.com/gorilla/sessions v1.2.2 // indirect
	github.com/hashicorp/errwrap v1.1.0 // indirect
	github.com/hashicorp/go-multierror v1.1.1 // indirect
	github.com/hhrutter/lzw v1.0.0 // indirect
	github.com/hhrutter/tiff v1.0.1 // indirect
	github.com/huandu/xstrings v1.4.0 // indirect
	github.com/imdario/mergo v0.3.16 // indirect
	github.com/jaytaylor/html2text v0.0.0-20230321000545-74c2419ad056 // indirect
	github.com/jmespath/go-jmespath v0.4.0 // indirect
	github.com/jolestar/go-commons-pool/v2 v2.1.2 // indirect
	github.com/juju/errors v1.0.0 // indirect
	github.com/klauspost/compress v1.17.8 // indirect
	github.com/klauspost/cpuid/v2 v2.2.7 // indirect
	github.com/leodido/go-urn v1.4.0 // indirect
	github.com/levigross/exp-html v0.0.0-20120902181939-8df60c69a8f5 // indirect
	github.com/lufia/plan9stats v0.0.0-20240408141607-282e7b5d6b74 // indirect
	github.com/mattn/go-isatty v0.0.20 // indirect
	github.com/mattn/go-runewidth v0.0.15 // indirect
	github.com/mitchellh/copystructure v1.2.0 // indirect
	github.com/mitchellh/reflectwalk v1.0.2 // indirect
	github.com/modern-go/concurrent v0.0.0-20180306012644-bacd9c7ef1dd // indirect
	github.com/modern-go/reflect2 v1.0.2 // indirect
	github.com/mohae/deepcopy v0.0.0-20170929034955-c48cc78d4826 // indirect
	github.com/olekukonko/tablewriter v0.0.5 // indirect
	github.com/onsi/ginkgo/v2 v2.17.2 // indirect
	github.com/otiai10/gosseract/v2 v2.4.1 // indirect
	github.com/pelletier/go-toml/v2 v2.2.2 // indirect
	github.com/pkg/errors v0.9.1 // indirect
	github.com/power-devops/perfstat v0.0.0-20240221224432-82ca36839d55 // indirect
	github.com/qiniu/go-sdk/v7 v7.20.1 // indirect
	github.com/quic-go/qpack v0.4.0 // indirect
	github.com/quic-go/quic-go v0.43.1 // indirect
	github.com/refraction-networking/utls v1.6.6 // indirect
	github.com/restic/chunker v0.4.0 // indirect
	github.com/richardlehane/mscfb v1.0.4 // indirect
	github.com/richardlehane/msoleps v1.0.3 // indirect
	github.com/rivo/uniseg v0.4.7 // indirect
	github.com/shoenig/go-m1cpu v0.1.6 // indirect
	github.com/shopspring/decimal v1.4.0 // indirect
	github.com/ssor/bom v0.0.0-20170718123548-6386211fdfcf // indirect
	github.com/tetratelabs/wazero v1.7.1 // indirect
	github.com/tklauser/go-sysconf v0.3.14 // indirect
	github.com/tklauser/numcpus v0.8.0 // indirect
	github.com/twitchyliquid64/golang-asm v0.15.1 // indirect
	github.com/ugorji/go/codec v1.2.12 // indirect
	github.com/vmihailenco/tagparser/v2 v2.0.0 // indirect
	github.com/wmentor/html v1.0.3 // indirect
	github.com/xuri/efp v0.0.0-20240408161823-9ad904a10d6d // indirect
	github.com/xuri/nfp v0.0.0-20240318013403-ab9948c2c4a7 // indirect
	github.com/yusufpapurcu/wmi v1.2.4 // indirect
	go.uber.org/mock v0.4.0 // indirect
	golang.org/x/arch v0.8.0 // indirect
	golang.org/x/crypto v0.22.0 // indirect
	golang.org/x/exp v0.0.0-20240416160154-fe59bbe5cc7f // indirect
	golang.org/x/sync v0.7.0 // indirect
	golang.org/x/sys v0.20.0 // indirect
	golang.org/x/tools v0.20.0 // indirect
	google.golang.org/protobuf v1.34.0 // indirect
	gopkg.in/yaml.v2 v2.4.0 // indirect
	gopkg.in/yaml.v3 v3.0.1 // indirect
)

replace github.com/mattn/go-sqlite3 => github.com/88250/go-sqlite3 v1.14.13-0.20231214121541-e7f54c482950

//replace github.com/siyuan-note/dejavu => D:\88250\dejavu
//replace github.com/siyuan-note/riff => D:\88250\riff
//replace github.com/siyuan-note/httpclient => D:\88250\httpclient
//replace github.com/siyuan-note/filelock => D:\88250\filelock
//replace github.com/88250/lute => D:\gogogo\src\github.com\88250\lute
//replace github.com/88250/pdfcpu => D:\88250\pdfcpu
//replace github.com/88250/gulu => D:\88250\gulu
//replace github.com/mattn/go-sqlite3 => D:\88250\go-sqlite3
//replace github.com/88250/epub => D:\88250\epub
//replace github.com/siyuan-note/logging => D:\88250\logging<|MERGE_RESOLUTION|>--- conflicted
+++ resolved
@@ -67,12 +67,8 @@
 	golang.org/x/image v0.16.0
 	golang.org/x/mobile v0.0.0-20230901161150-52620a4a7557
 	golang.org/x/mod v0.17.0
-<<<<<<< HEAD
 	golang.org/x/net v0.24.0
-	golang.org/x/text v0.14.0
-=======
 	golang.org/x/text v0.15.0
->>>>>>> 17e1a55c
 	golang.org/x/time v0.5.0
 )
 
