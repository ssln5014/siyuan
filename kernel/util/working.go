--- conflicted
+++ resolved
@@ -76,13 +76,8 @@
 	port := flag.String("port", "0", "port of the HTTP server")
 	readOnly := flag.String("readonly", "false", "read-only mode")
 	accessAuthCode := flag.String("accessAuthCode", "", "access auth code")
-<<<<<<< HEAD
-	ssl := flag.Bool("ssl", false, "cookie secure for https and wss")
-	lang := flag.String("lang", "", "zh_CN/zh_CHT/en_US/fr_FR/es_ES")
-=======
 	ssl := flag.Bool("ssl", false, "for https and wss")
 	lang := flag.String("lang", "", "zh_CN/zh_CHT/en_US/fr_FR/es_ES/ja_JP")
->>>>>>> 17e1a55c
 	mode := flag.String("mode", "prod", "dev/prod")
 
 	tlsKernel := flag.Bool("tls-kernel", false, "enable SSL/TLS for kernel service")
