--- conflicted
+++ resolved
@@ -133,20 +133,12 @@
 	}
 	pkg := "siyuan-CE-v" + ver + "-" + suffix
 
-<<<<<<< HEAD
 	// b3logURL := "https://release.b3log.org/siyuan/" + pkg
 	// downloadPkgURLs = append(downloadPkgURLs, b3logURL)
 	githubURL := "https://github.com/siyuan-community/siyuan/releases/download/v" + ver + "/" + pkg
-	// ghproxyURL := "https://ghproxy.com/" + githubURL
+	downloadPkgURLs = append(downloadPkgURLs, githubURL)
+	// ghproxyURL := "https://mirror.ghproxy.com/" + githubURL
 	// downloadPkgURLs = append(downloadPkgURLs, ghproxyURL)
-=======
-	b3logURL := "https://release.b3log.org/siyuan/" + pkg
-	downloadPkgURLs = append(downloadPkgURLs, b3logURL)
-	githubURL := "https://github.com/siyuan-note/siyuan/releases/download/v" + ver + "/" + pkg
-	ghproxyURL := "https://mirror.ghproxy.com/" + githubURL
-	downloadPkgURLs = append(downloadPkgURLs, ghproxyURL)
->>>>>>> 99b3c7e1
-	downloadPkgURLs = append(downloadPkgURLs, githubURL)
 
 	checksums := result["checksums"].(map[string]interface{})
 	checksum = checksums[pkg].(string)
