// SiYuan - Refactor your thinking
// Copyright (c) 2020-present, b3log.org
//
// This program is free software: you can redistribute it and/or modify
// it under the terms of the GNU Affero General Public License as published by
// the Free Software Foundation, either version 3 of the License, or
// (at your option) any later version.
//
// This program is distributed in the hope that it will be useful,
// but WITHOUT ANY WARRANTY; without even the implied warranty of
// MERCHANTABILITY or FITNESS FOR A PARTICULAR PURPOSE.  See the
// GNU Affero General Public License for more details.
//
// You should have received a copy of the GNU Affero General Public License
// along with this program.  If not, see <https://www.gnu.org/licenses/>.

package util

import (
	"crypto/tls"
	"errors"
	"flag"
	"fmt"
	"mime"
	"os"
	"path/filepath"
	"runtime"
	"strconv"
	"strings"
	"sync"
<<<<<<< HEAD
=======
	"sync/atomic"
	"time"
>>>>>>> 4d5f5380

	"github.com/88250/gulu"
	figure "github.com/common-nighthawk/go-figure"
	"github.com/gofrs/flock"
	"github.com/siyuan-note/filelock"
	"github.com/siyuan-note/httpclient"
	"github.com/siyuan-note/logging"
)

// var Mode = "dev"
var Mode = "prod"

const (
	Ver       = "2.11.2"
	IsInsider = false
)

var (
	RunInContainer             = false // 是否运行在容器中
	SiyuanAccessAuthCodeBypass = false // 是否跳过空访问授权码检查
)

func initEnvVars() {
	RunInContainer = isRunningInDockerContainer()
	var err error
	if SiyuanAccessAuthCodeBypass, err = strconv.ParseBool(os.Getenv("SIYUAN_ACCESS_AUTH_CODE_BYPASS")); nil != err {
		SiyuanAccessAuthCodeBypass = false
	}
}

var (
	bootProgress = atomic.Int32{} // 启动进度，从 0 到 100
	bootDetails  string           // 启动细节描述
	HttpServing  = false          // 是否 HTTP 伺服已经可用
)

func Boot() {
	initEnvVars()
	IncBootProgress(3, "Booting kernel...")
	initMime()
	initHttpClient()

	workspacePath := flag.String("workspace", "", "dir path of the workspace, default to ~/SiYuan/")
	wdPath := flag.String("wd", WorkingDir, "working directory of SiYuan")
	port := flag.String("port", "0", "port of the HTTP server")
	readOnly := flag.String("readonly", "false", "read-only mode")
	accessAuthCode := flag.String("accessAuthCode", "", "access auth code")
	ssl := flag.Bool("ssl", false, "cookie secure for https and wss")
	lang := flag.String("lang", "", "zh_CN/zh_CHT/en_US/fr_FR/es_ES")
	mode := flag.String("mode", "prod", "dev/prod")

	tlsKernel := flag.Bool("tls-kernel", false, "enable SSL/TLS for kernel service")
	tlsCertFile := flag.String("tls-cert-file", "", "SSL/TLS fullchain certificate file path, default to workspace/conf/tls/siyuan.pem.cer")
	tlsKeyFile := flag.String("tls-key-file", "", "SSL/TLS private key file path, default to workspace/conf/tls/siyuan.pem.key")

	flag.Parse()

	if "" != *wdPath {
		WorkingDir = *wdPath
	}
	if "" != *lang {
		Lang = *lang
	}
	Mode = *mode
	ServerPort = *port
	ReadOnly, _ = strconv.ParseBool(*readOnly)
	AccessAuthCode = *accessAuthCode
	Container = ContainerStd
	if RunInContainer {
		Container = ContainerDocker
		if "" == AccessAuthCode {
			interruptBoot := true

			// Set the env `SIYUAN_ACCESS_AUTH_CODE_BYPASS=true` to skip checking empty access auth code https://github.com/siyuan-note/siyuan/issues/9709
			if SiyuanAccessAuthCodeBypass {
				interruptBoot = false
				fmt.Println("bypass access auth code check since the env [SIYUAN_ACCESS_AUTH_CODE_BYPASS] is set to [true]")
			}

			if interruptBoot {
				// The access authorization code command line parameter must be set when deploying via Docker https://github.com/siyuan-note/siyuan/issues/9328
				fmt.Printf("the access authorization code command line parameter (--accessAuthCode) must be set when deploying via Docker")
				os.Exit(1)
			}
		}
	}
	if ContainerStd != Container {
		ServerPort = FixedPort
	}

	msStoreFilePath := filepath.Join(WorkingDir, "ms-store")
	ISMicrosoftStore = gulu.File.IsExist(msStoreFilePath)

	UserAgent = UserAgent + " " + Container + "/" + runtime.GOOS
	httpclient.SetUserAgent(UserAgent)

	initWorkspaceDir(*workspacePath)

	SSL = *ssl

	TLSKernel = *tlsKernel
	TLSCertFile = *tlsCertFile
	TLSKeyFile = *tlsKeyFile

	if TLSKernel {
		if TLSCertFile == "" {
			TLSCertFile = filepath.Join(ConfDir, "tls", "siyuan.pem.cer")
		}
		if TLSKeyFile == "" {
			TLSKeyFile = filepath.Join(ConfDir, "tls", "siyuan.pem.key")
		}
		if _, err := tls.LoadX509KeyPair(TLSCertFile, TLSKeyFile); nil != err {
			logging.LogWarnf("load SSL/TLS certificate file failed: %s", err)
			TLSKernel = false
		} else {
			SSL = true
			Protocol = "https"
		}
	}

	LogPath = filepath.Join(TempDir, "siyuan.log")
	logging.SetLogPath(LogPath)

	// 工作空间仅允许被一个内核进程伺服
	tryLockWorkspace()

	AppearancePath = filepath.Join(ConfDir, "appearance")
	if "dev" == Mode {
		ThemesPath = filepath.Join(WorkingDir, "appearance", "themes")
		IconsPath = filepath.Join(WorkingDir, "appearance", "icons")
	} else {
		ThemesPath = filepath.Join(AppearancePath, "themes")
		IconsPath = filepath.Join(AppearancePath, "icons")
	}

	initPathDir()

	bootBanner := figure.NewColorFigure("SiYuan", "isometric3", "green", true)
	logging.LogInfof("\n" + bootBanner.String())
	logBootInfo()
}

var bootDetailsLock = sync.Mutex{}

func setBootDetails(details string) {
	bootDetailsLock.Lock()
	bootDetails = "v" + Ver + " " + details
	bootDetailsLock.Unlock()
}

func SetBootDetails(details string) {
	if 100 <= bootProgress.Load() {
		return
	}
	setBootDetails(details)
}

func IncBootProgress(progress int32, details string) {
	if 100 <= bootProgress.Load() {
		return
	}
	bootProgress.Add(progress)
	setBootDetails(details)
}

func IsBooted() bool {
	return 100 <= bootProgress.Load()
}

func GetBootProgressDetails() (progress int32, details string) {
	progress = bootProgress.Load()
	bootDetailsLock.Lock()
	details = bootDetails
	bootDetailsLock.Unlock()
	return
}

func GetBootProgress() int32 {
	return bootProgress.Load()
}

func SetBooted() {
	setBootDetails("Finishing boot...")
	bootProgress.Store(100)
	logging.LogInfof("kernel booted")
}

var (
	HomeDir, _    = gulu.OS.Home()
	WorkingDir, _ = os.Getwd()

	WorkspaceDir       string        // 工作空间目录路径
	WorkspaceLock      *flock.Flock  // 工作空间锁
	ConfDir            string        // 配置目录路径
	DataDir            string        // 数据目录路径
	RepoDir            string        // 仓库目录路径
	HistoryDir         string        // 数据历史目录路径
	TempDir            string        // 临时目录路径
	LogPath            string        // 配置目录下的日志文件 siyuan.log 路径
	DBName             = "siyuan.db" // SQLite 数据库文件名
	DBPath             string        // SQLite 数据库文件路径
	HistoryDBPath      string        // SQLite 历史数据库文件路径
	AssetContentDBPath string        // SQLite 资源文件内容数据库文件路径
	BlockTreePath      string        // 区块树文件路径
	AppearancePath     string        // 配置目录下的外观目录 appearance/ 路径
	ThemesPath         string        // 配置目录下的外观目录下的 themes/ 路径
	IconsPath          string        // 配置目录下的外观目录下的 icons/ 路径
	SnippetsPath       string        // 数据目录下的 snippets/ 路径

	UIProcessIDs = sync.Map{} // UI 进程 ID
)

func initWorkspaceDir(workspaceArg string) {
	userHomeConfDir := filepath.Join(HomeDir, ".config", "siyuan")
	workspaceConf := filepath.Join(userHomeConfDir, "workspace.json")
	logging.SetLogPath(filepath.Join(userHomeConfDir, "kernel.log"))

	if !gulu.File.IsExist(workspaceConf) {
		if err := os.MkdirAll(userHomeConfDir, 0755); nil != err && !os.IsExist(err) {
			logging.LogErrorf("create user home conf folder [%s] failed: %s", userHomeConfDir, err)
			os.Exit(logging.ExitCodeInitWorkspaceErr)
		}
	}

	defaultWorkspaceDir := filepath.Join(HomeDir, "SiYuan")
	if gulu.OS.IsWindows() {
		// 改进 Windows 端默认工作空间路径 https://github.com/siyuan-note/siyuan/issues/5622
		if userProfile := os.Getenv("USERPROFILE"); "" != userProfile {
			defaultWorkspaceDir = filepath.Join(userProfile, "SiYuan")
		}
	}

	var workspacePaths []string
	if !gulu.File.IsExist(workspaceConf) {
		WorkspaceDir = defaultWorkspaceDir
	} else {
		workspacePaths, _ = ReadWorkspacePaths()
		if 0 < len(workspacePaths) {
			// 取最后一个（也就是最近打开的）工作空间
			WorkspaceDir = workspacePaths[len(workspacePaths)-1]
		} else {
			WorkspaceDir = defaultWorkspaceDir
		}
	}

	if "" != workspaceArg {
		WorkspaceDir = workspaceArg
	}

	if !gulu.File.IsDir(WorkspaceDir) {
		logging.LogWarnf("use the default workspace [%s] since the specified workspace [%s] is not a dir", defaultWorkspaceDir, WorkspaceDir)
		if err := os.MkdirAll(defaultWorkspaceDir, 0755); nil != err && !os.IsExist(err) {
			logging.LogErrorf("create default workspace folder [%s] failed: %s", defaultWorkspaceDir, err)
			os.Exit(logging.ExitCodeInitWorkspaceErr)
		}
		WorkspaceDir = defaultWorkspaceDir
	}
	workspacePaths = append(workspacePaths, WorkspaceDir)

	if err := WriteWorkspacePaths(workspacePaths); nil != err {
		logging.LogErrorf("write workspace conf [%s] failed: %s", workspaceConf, err)
		os.Exit(logging.ExitCodeInitWorkspaceErr)
	}

	ConfDir = filepath.Join(WorkspaceDir, "conf")
	DataDir = filepath.Join(WorkspaceDir, "data")
	RepoDir = filepath.Join(WorkspaceDir, "repo")
	HistoryDir = filepath.Join(WorkspaceDir, "history")
	TempDir = filepath.Join(WorkspaceDir, "temp")
	osTmpDir := filepath.Join(TempDir, "os")
	os.RemoveAll(osTmpDir)
	if err := os.MkdirAll(osTmpDir, 0755); nil != err {
		logging.LogErrorf("create os tmp dir [%s] failed: %s", osTmpDir, err)
		os.Exit(logging.ExitCodeInitWorkspaceErr)
	}
	os.RemoveAll(filepath.Join(TempDir, "repo"))
	os.Setenv("TMPDIR", osTmpDir)
	os.Setenv("TEMP", osTmpDir)
	os.Setenv("TMP", osTmpDir)
	DBPath = filepath.Join(TempDir, DBName)
	HistoryDBPath = filepath.Join(TempDir, "history.db")
	AssetContentDBPath = filepath.Join(TempDir, "asset_content.db")
	BlockTreePath = filepath.Join(TempDir, "blocktree")
	SnippetsPath = filepath.Join(DataDir, "snippets")
}

func ReadWorkspacePaths() (ret []string, err error) {
	ret = []string{}
	workspaceConf := filepath.Join(HomeDir, ".config", "siyuan", "workspace.json")
	data, err := os.ReadFile(workspaceConf)
	if nil != err {
		msg := fmt.Sprintf("read workspace conf [%s] failed: %s", workspaceConf, err)
		logging.LogErrorf(msg)
		err = errors.New(msg)
		return
	}

	if err = gulu.JSON.UnmarshalJSON(data, &ret); nil != err {
		msg := fmt.Sprintf("unmarshal workspace conf [%s] failed: %s", workspaceConf, err)
		logging.LogErrorf(msg)
		err = errors.New(msg)
		return
	}

	var tmp []string
	for _, d := range ret {
		d = strings.TrimRight(d, " \t\n") // 去掉工作空间路径尾部空格 https://github.com/siyuan-note/siyuan/issues/6353
		if gulu.File.IsDir(d) {
			tmp = append(tmp, d)
		}
	}
	ret = tmp
	ret = gulu.Str.RemoveDuplicatedElem(ret)
	return
}

func WriteWorkspacePaths(workspacePaths []string) (err error) {
	workspacePaths = gulu.Str.RemoveDuplicatedElem(workspacePaths)
	workspaceConf := filepath.Join(HomeDir, ".config", "siyuan", "workspace.json")
	data, err := gulu.JSON.MarshalJSON(workspacePaths)
	if nil != err {
		msg := fmt.Sprintf("marshal workspace conf [%s] failed: %s", workspaceConf, err)
		logging.LogErrorf(msg)
		err = errors.New(msg)
		return
	}

	if err = filelock.WriteFile(workspaceConf, data); nil != err {
		msg := fmt.Sprintf("write workspace conf [%s] failed: %s", workspaceConf, err)
		logging.LogErrorf(msg)
		err = errors.New(msg)
		return
	}
	return
}

var (
	ServerPort     = "0" // HTTP/WebSocket 端口，0 为使用随机端口
	ReadOnly       bool
	AccessAuthCode string
	Lang           = ""

	Container        string // docker, android, ios, std
	ISMicrosoftStore bool   // 桌面端是否是微软商店版
)

const (
	ContainerStd     = "std"     // 桌面端
	ContainerDocker  = "docker"  // Docker 容器端
	ContainerAndroid = "android" // Android 端
	ContainerIOS     = "ios"     // iOS 端

	LocalHost = "127.0.0.1" // 伺服地址
	FixedPort = "6806"      // 固定端口
)

func initPathDir() {
	if err := os.MkdirAll(ConfDir, 0755); nil != err && !os.IsExist(err) {
		logging.LogFatalf(logging.ExitCodeInitWorkspaceErr, "create conf folder [%s] failed: %s", ConfDir, err)
	}
	if err := os.MkdirAll(DataDir, 0755); nil != err && !os.IsExist(err) {
		logging.LogFatalf(logging.ExitCodeInitWorkspaceErr, "create data folder [%s] failed: %s", DataDir, err)
	}
	if err := os.MkdirAll(TempDir, 0755); nil != err && !os.IsExist(err) {
		logging.LogFatalf(logging.ExitCodeInitWorkspaceErr, "create temp folder [%s] failed: %s", TempDir, err)
	}

	assets := filepath.Join(DataDir, "assets")
	if err := os.MkdirAll(assets, 0755); nil != err && !os.IsExist(err) {
		logging.LogFatalf(logging.ExitCodeInitWorkspaceErr, "create data assets folder [%s] failed: %s", assets, err)
	}

	templates := filepath.Join(DataDir, "templates")
	if err := os.MkdirAll(templates, 0755); nil != err && !os.IsExist(err) {
		logging.LogFatalf(logging.ExitCodeInitWorkspaceErr, "create data templates folder [%s] failed: %s", templates, err)
	}

	widgets := filepath.Join(DataDir, "widgets")
	if err := os.MkdirAll(widgets, 0755); nil != err && !os.IsExist(err) {
		logging.LogFatalf(logging.ExitCodeInitWorkspaceErr, "create data widgets folder [%s] failed: %s", widgets, err)
	}

	plugins := filepath.Join(DataDir, "plugins")
	if err := os.MkdirAll(plugins, 0755); nil != err && !os.IsExist(err) {
		logging.LogFatalf(logging.ExitCodeInitWorkspaceErr, "create data plugins folder [%s] failed: %s", widgets, err)
	}

	emojis := filepath.Join(DataDir, "emojis")
	if err := os.MkdirAll(emojis, 0755); nil != err && !os.IsExist(err) {
		logging.LogFatalf(logging.ExitCodeInitWorkspaceErr, "create data emojis folder [%s] failed: %s", widgets, err)
	}

	// Support directly access `data/public/*` contents via URL link https://github.com/siyuan-note/siyuan/issues/8593
	public := filepath.Join(DataDir, "public")
	if err := os.MkdirAll(public, 0755); nil != err && !os.IsExist(err) {
		logging.LogFatalf(logging.ExitCodeInitWorkspaceErr, "create data public folder [%s] failed: %s", widgets, err)
	}
}

func initMime() {
	// 在某版本的 Windows 10 操作系统上界面样式异常问题
	// https://github.com/siyuan-note/siyuan/issues/247
	// https://github.com/siyuan-note/siyuan/issues/3813
	mime.AddExtensionType(".css", "text/css")
	mime.AddExtensionType(".js", "application/x-javascript")
	mime.AddExtensionType(".json", "application/json")
	mime.AddExtensionType(".html", "text/html")

	// 某些系统上下载资源文件后打开是 zip https://github.com/siyuan-note/siyuan/issues/6347
	mime.AddExtensionType(".doc", "application/msword")
	mime.AddExtensionType(".docx", "application/vnd.openxmlformats-officedocument.wordprocessingml.document")
	mime.AddExtensionType(".xls", "application/vnd.ms-excel")
	mime.AddExtensionType(".xlsx", "application/vnd.openxmlformats-officedocument.spreadsheetml.sheet")
	mime.AddExtensionType(".dwg", "image/x-dwg")
	mime.AddExtensionType(".dxf", "image/x-dxf")
	mime.AddExtensionType(".dwf", "drawing/x-dwf")
	mime.AddExtensionType(".pdf", "application/pdf")

	// 某些系统上无法显示 SVG 图片 SVG images cannot be displayed on some systems https://github.com/siyuan-note/siyuan/issues/9413
	mime.AddExtensionType(".svg", "image/svg+xml")

	// 文档数据文件
	mime.AddExtensionType(".sy", "application/json")
}

func GetDataAssetsAbsPath() (ret string) {
	ret = filepath.Join(DataDir, "assets")
	if IsSymlinkPath(ret) {
		// 跟随符号链接 https://github.com/siyuan-note/siyuan/issues/5480
		var err error
		ret, err = filepath.EvalSymlinks(ret)
		if nil != err {
			logging.LogErrorf("read assets link failed: %s", err)
		}
	}
	return
}

func tryLockWorkspace() {
	WorkspaceLock = flock.New(filepath.Join(WorkspaceDir, ".lock"))
	ok, err := WorkspaceLock.TryLock()
	if ok {
		return
	}
	if nil != err {
		logging.LogErrorf("lock workspace [%s] failed: %s", WorkspaceDir, err)
	} else {
		logging.LogErrorf("lock workspace [%s] failed", WorkspaceDir)
	}
	os.Exit(logging.ExitCodeWorkspaceLocked)
}

func IsWorkspaceLocked(workspacePath string) bool {
	if !gulu.File.IsDir(workspacePath) {
		return false
	}

	lockFilePath := filepath.Join(workspacePath, ".lock")
	if !gulu.File.IsExist(lockFilePath) {
		return false
	}

	f := flock.New(lockFilePath)
	defer f.Unlock()
	ok, _ := f.TryLock()
	if ok {
		return false
	}
	return true
}

func UnlockWorkspace() {
	if nil == WorkspaceLock {
		return
	}

	if err := WorkspaceLock.Unlock(); nil != err {
		logging.LogErrorf("unlock workspace [%s] failed: %s", WorkspaceDir, err)
		return
	}

	if err := os.Remove(filepath.Join(WorkspaceDir, ".lock")); nil != err {
		logging.LogErrorf("remove workspace lock failed: %s", err)
		return
	}
}<|MERGE_RESOLUTION|>--- conflicted
+++ resolved
@@ -28,11 +28,7 @@
 	"strconv"
 	"strings"
 	"sync"
-<<<<<<< HEAD
-=======
 	"sync/atomic"
-	"time"
->>>>>>> 4d5f5380
 
 	"github.com/88250/gulu"
 	figure "github.com/common-nighthawk/go-figure"
