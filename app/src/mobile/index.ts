import {addScript, addScriptSync} from "../protyle/util/addScript";
import {Constants} from "../constants";
import {onMessage} from "./util/onMessage";
import {genUUID} from "../util/genID";
import {hasClosestBlock, hasClosestByAttribute, hasTopClosestByClassName} from "../protyle/util/hasClosest";
import {Model} from "../layout/Model";
import "../assets/scss/mobile.scss";
import {Menus} from "../menus";
import {addBaseURL, getIdFromSYProtocol, isSYProtocol, setNoteBook} from "../util/pathName";
import {handleTouchEnd, handleTouchMove, handleTouchStart} from "./util/touch";
import {fetchGet, fetchPost} from "../util/fetch";
import {initFramework} from "./util/initFramework";
import {addGA, initAssets, loadAssets} from "../util/assets";
import {bootSync} from "../dialog/processSystem";
import {initMessage, showMessage} from "../dialog/message";
import {goBack} from "./util/MobileBackFoward";
import {hideKeyboardToolbar, showKeyboardToolbar} from "./util/keyboardToolbar";
import {getLocalStorage, writeText} from "../protyle/util/compatibility";
import {getCurrentEditor, openMobileFileById} from "./editor";
import {getSearch} from "../util/functions";
import {initRightMenu} from "./menu";
import {openChangelog} from "../boot/openChangelog";
import {registerServiceWorker} from "../util/serviceWorker";
import {loadPlugins} from "../plugin/loader";
import {saveScroll} from "../protyle/scroll/saveScroll";
import {removeBlock} from "../protyle/wysiwyg/remove";
import {isNotEditBlock} from "../protyle/wysiwyg/getBlock";
import {updateCardHV} from "../card/util";

class App {
    public plugins: import("../plugin").Plugin[] = [];
    public appId: string;

    constructor() {
        addBaseURL();

        this.appId = Constants.SIYUAN_APPID;
        window.siyuan = {
            zIndex: 10,
            notebooks: [],
            transactions: [],
            reqIds: {},
            backStack: [],
            dialogs: [],
            blockPanels: [],
            mobile: {},
            ws: new Model({
                app: this,
                id: genUUID(),
                type: "main",
                msgCallback: (data) => {
                    this.plugins.forEach((plugin) => {
                        plugin.eventBus.emit("ws-main", data);
                    });
                    onMessage(this, data);
                }
            })
        };

        // 不能使用 touchstart，否则会被 event.stopImmediatePropagation() 阻塞
        window.addEventListener("click", (event: MouseEvent & { target: HTMLElement }) => {
            if (!window.siyuan.menus.menu.element.contains(event.target) && !hasClosestByAttribute(event.target, "data-menu", "true")) {
                window.siyuan.menus.menu.remove();
            }
            const copyElement = hasTopClosestByClassName(event.target, "protyle-action__copy");
            if (copyElement) {
                let text = copyElement.parentElement.nextElementSibling.textContent.trimEnd();
                text = text.replace(/\u00A0/g, " "); // Replace non-breaking spaces with normal spaces when copying https://github.com/siyuan-note/siyuan/issues/9382
                writeText(text);
                showMessage(window.siyuan.languages.copied, 2000);
                event.preventDefault();
            }
        });
        window.addEventListener("beforeunload", () => {
            saveScroll(window.siyuan.mobile.editor.protyle);
        }, false);
        window.addEventListener("pagehide", () => {
            saveScroll(window.siyuan.mobile.editor.protyle);
        }, false);
<<<<<<< HEAD

=======
        // 判断手机横竖屏状态
        window.matchMedia("(orientation:portrait)").addEventListener("change", () => {
            updateCardHV();
        });
>>>>>>> 8dde66e4
        fetchPost("/api/system/getConf", {}, async (confResponse) => {
            confResponse.data.conf.keymap = Constants.SIYUAN_KEYMAP;
            window.siyuan.config = confResponse.data.conf;

            if (!window.webkit?.messageHandlers && !window.JSAndroid) {
                await registerServiceWorker(`${Constants.SERVICE_WORKER_PATH}?v=${Constants.SIYUAN_VERSION}`);
            }
            addScriptSync(`${Constants.PROTYLE_CDN}/js/lute/lute.min.js?v=${Constants.SIYUAN_VERSION}`, "protyleLuteScript");
            addScript(`${Constants.PROTYLE_CDN}/js/protyle-html.js?v=${Constants.SIYUAN_VERSION}`, "protyleWcHtmlScript");    

            await loadPlugins(this);
            getLocalStorage(() => {
                fetchGet(`/appearance/langs/${window.siyuan.config.appearance.lang}.json?v=${Constants.SIYUAN_VERSION}`, (lauguages: IObject) => {
                    window.siyuan.languages = lauguages;
                    window.siyuan.menus = new Menus(this);
                    document.title = window.siyuan.languages.siyuanNote;
                    bootSync();
                    loadAssets(confResponse.data.conf.appearance);
                    initMessage();
                    initAssets();
                    fetchPost("/api/setting/getCloudUser", {}, userResponse => {
                        window.siyuan.user = userResponse.data;
                        fetchPost("/api/system/getEmojiConf", {}, emojiResponse => {
                            window.siyuan.emojis = emojiResponse.data as IEmoji[];
                            setNoteBook(() => {
                                initFramework(this, confResponse.data.start);
                                initRightMenu(this);
                                openChangelog();
                            });
                        });
                    });
                    addGA();
                });
            });
            document.addEventListener("touchstart", handleTouchStart, false);
            document.addEventListener("touchmove", handleTouchMove, false);
            document.addEventListener("touchend", (event) => {
                handleTouchEnd(event, siyuanApp);
            }, false);
            // 移动端删除键 https://github.com/siyuan-note/siyuan/issues/9259
            window.addEventListener("keydown", (event) => {
                if (getSelection().rangeCount > 0) {
                    const range = getSelection().getRangeAt(0);
                    const editor = getCurrentEditor();
                    if (range.toString() === "" &&
                        editor && editor.protyle.wysiwyg.element.contains(range.startContainer) &&
                        !event.altKey && (event.key === "Backspace" || event.key === "Delete")) {
                        const nodeElement = hasClosestBlock(range.startContainer);
                        if (nodeElement && isNotEditBlock(nodeElement)) {
                            nodeElement.classList.add("protyle-wysiwyg--select");
                            removeBlock(editor.protyle, nodeElement, range, event.key);
                            event.stopPropagation();
                            event.preventDefault();
                            return;
                        }
                    }
                }
            });
        });
    }
}

const siyuanApp = new App();

// https://github.com/siyuan-note/siyuan/issues/8441
window.reconnectWebSocket = () => {
    window.siyuan.ws.send("ping", {});
    window.siyuan.mobile.files.send("ping", {});
    window.siyuan.mobile.editor.protyle.ws.send("ping", {});
    window.siyuan.mobile.popEditor.protyle.ws.send("ping", {});
};
window.goBack = goBack;
window.showKeyboardToolbar = (height) => {
    document.getElementById("keyboardToolbar").setAttribute("data-keyboardheight", (height ? height : window.outerHeight / 2 - 42).toString());
    showKeyboardToolbar();
};
window.hideKeyboardToolbar = hideKeyboardToolbar;
window.openFileByURL = (openURL) => {
    if (openURL && isSYProtocol(openURL)) {
        openMobileFileById(siyuanApp, getIdFromSYProtocol(openURL),
            getSearch("focus", openURL) === "1" ? [Constants.CB_GET_ALL, Constants.CB_GET_HL] : [Constants.CB_GET_HL, Constants.CB_GET_CONTEXT, Constants.CB_GET_ROOTSCROLL]);
        return true;
    }
    return false;
};<|MERGE_RESOLUTION|>--- conflicted
+++ resolved
@@ -77,14 +77,10 @@
         window.addEventListener("pagehide", () => {
             saveScroll(window.siyuan.mobile.editor.protyle);
         }, false);
-<<<<<<< HEAD
-
-=======
         // 判断手机横竖屏状态
         window.matchMedia("(orientation:portrait)").addEventListener("change", () => {
             updateCardHV();
         });
->>>>>>> 8dde66e4
         fetchPost("/api/system/getConf", {}, async (confResponse) => {
             confResponse.data.conf.keymap = Constants.SIYUAN_KEYMAP;
             window.siyuan.config = confResponse.data.conf;
