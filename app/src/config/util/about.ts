import {Dialog} from "../../dialog";
import {isMobile} from "../../util/functions";
import {fetchPost} from "../../util/fetch";
<<<<<<< HEAD
import {Constants} from "../../constants";

export const setProxy = () => {
    /// #if !BROWSER
    return new Promise((resolve, reject) => {
        ipcRenderer.once(Constants.SIYUAN_PROXY_REPLY, (event, data: {
            state: "fulfilled" | "rejected",
            proxy: {mode: "system"} | {proxyRules: string},
            error?: any,
        }) => {
            switch (data.state) {
                case "fulfilled":
                    resolve(data.proxy);
                    break;
                case "rejected":
                    reject(data.error);
                    break;
                default:
                    reject(new Error(`Unknown state: ${data.state}`));
                    break;
            }
        });
        ipcRenderer.send(Constants.SIYUAN_CMD, {
            cmd: "setProxy",
            proxyURL: `${window.siyuan.config.system.networkProxy.scheme}://${window.siyuan.config.system.networkProxy.host}:${window.siyuan.config.system.networkProxy.port}`
        });
    });
    /// #endif
};
=======
>>>>>>> a75abfb8

export const setAccessAuthCode = () => {
    const dialog = new Dialog({
        title: window.siyuan.languages.about5,
        content: `<div class="b3-dialog__content">
    <input class="b3-text-field fn__block" placeholder="${window.siyuan.languages.about5}" value="${window.siyuan.config.accessAuthCode}">
    <div class="b3-label__text">${window.siyuan.languages.about6}</div>
</div>
<div class="b3-dialog__action">
    <button class="b3-button b3-button--cancel">${window.siyuan.languages.cancel}</button><div class="fn__space"></div>
    <button class="b3-button b3-button--text">${window.siyuan.languages.confirm}</button>
</div>`,
        width: isMobile() ? "92vw" : "520px",
    });
    const inputElement = dialog.element.querySelector("input") as HTMLInputElement;
    const btnsElement = dialog.element.querySelectorAll(".b3-button");
    dialog.bindInput(inputElement, () => {
        (btnsElement[1] as HTMLButtonElement).click();
    });
    inputElement.select();
    btnsElement[0].addEventListener("click", () => {
        dialog.destroy();
    });
    btnsElement[1].addEventListener("click", () => {
        fetchPost("/api/system/setAccessAuthCode", {accessAuthCode: inputElement.value});
    });
};

export const getCloudURL = (key: string) => {
    const origin = window.siyuan.config.cloudRegion === 0 ? "https://ld246.com" : "https://liuyun.io";
    return `${origin}/${key}`;
};<|MERGE_RESOLUTION|>--- conflicted
+++ resolved
@@ -1,38 +1,6 @@
 import {Dialog} from "../../dialog";
 import {isMobile} from "../../util/functions";
 import {fetchPost} from "../../util/fetch";
-<<<<<<< HEAD
-import {Constants} from "../../constants";
-
-export const setProxy = () => {
-    /// #if !BROWSER
-    return new Promise((resolve, reject) => {
-        ipcRenderer.once(Constants.SIYUAN_PROXY_REPLY, (event, data: {
-            state: "fulfilled" | "rejected",
-            proxy: {mode: "system"} | {proxyRules: string},
-            error?: any,
-        }) => {
-            switch (data.state) {
-                case "fulfilled":
-                    resolve(data.proxy);
-                    break;
-                case "rejected":
-                    reject(data.error);
-                    break;
-                default:
-                    reject(new Error(`Unknown state: ${data.state}`));
-                    break;
-            }
-        });
-        ipcRenderer.send(Constants.SIYUAN_CMD, {
-            cmd: "setProxy",
-            proxyURL: `${window.siyuan.config.system.networkProxy.scheme}://${window.siyuan.config.system.networkProxy.host}:${window.siyuan.config.system.networkProxy.port}`
-        });
-    });
-    /// #endif
-};
-=======
->>>>>>> a75abfb8
 
 export const setAccessAuthCode = () => {
     const dialog = new Dialog({
