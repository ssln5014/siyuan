module github.com/siyuan-community/siyuan/kernel

go 1.21

toolchain go1.21.3

require (
	code.sajari.com/docconv v1.3.8
	github.com/88250/clipboard v0.1.5
	github.com/88250/epub v0.0.0-20230830085737-c19055cd1f48
	github.com/88250/gulu v1.2.3-0.20231023172823-f152fc5d93ef
	github.com/88250/lute v1.7.6-0.20231202134329-1e21d618bebc
	github.com/88250/pdfcpu v0.3.14-0.20230401044135-c7369a99720c
	github.com/88250/vitess-sqlparser v0.0.0-20210205111146-56a2ded2aba1
	github.com/ClarkThan/ahocorasick v0.0.0-20231011042242-30d1ef1347f4
	github.com/ConradIrwin/font v0.0.0-20210318200717-ce8d41cc0732
	github.com/Masterminds/sprig/v3 v3.2.3
	github.com/PuerkitoBio/goquery v1.8.1
	github.com/Xuanwo/go-locale v1.1.0
	github.com/araddon/dateparse v0.0.0-20210429162001-6b43995a97de
	github.com/common-nighthawk/go-figure v0.0.0-20210622060536-734e95fb86be
	github.com/denisbrodbeck/machineid v1.0.1
	github.com/dgraph-io/ristretto v0.1.1
	github.com/dustin/go-humanize v1.0.1
	github.com/emirpasic/gods v1.18.1
	github.com/facette/natsort v0.0.0-20181210072756-2cd4dd1e2dcb
	github.com/flopp/go-findfont v0.1.0
	github.com/fsnotify/fsnotify v1.7.0
	github.com/gabriel-vasile/mimetype v1.4.3
	github.com/getsentry/sentry-go v0.25.0
	github.com/gin-contrib/gzip v0.0.6
	github.com/gin-contrib/sessions v0.0.5
	github.com/gin-gonic/gin v1.9.1
	github.com/go-ole/go-ole v1.3.0
	github.com/goccy/go-json v0.10.2
	github.com/gofrs/flock v0.8.1
	github.com/google/go-github/v53 v53.2.0
	github.com/gorilla/websocket v1.5.1
	github.com/imroc/req/v3 v3.42.2
	github.com/jinzhu/copier v0.4.0
	github.com/json-iterator/go v1.1.12
	github.com/klippa-app/go-pdfium v1.9.0
	github.com/mattn/go-sqlite3 v2.0.3+incompatible
	github.com/mitchellh/go-ps v1.0.0
	github.com/mssola/useragent v1.0.0
	github.com/olahol/melody v1.1.4
	github.com/open-spaced-repetition/go-fsrs v1.1.0
	github.com/panjf2000/ants/v2 v2.9.0
	github.com/patrickmn/go-cache v2.1.0+incompatible
	github.com/radovskyb/watcher v1.0.7
	github.com/rqlite/sql v0.0.0-20221103124402-8f9ff0ceb8f0
	github.com/sashabaranov/go-openai v1.17.9
	github.com/shirou/gopsutil/v3 v3.23.10
	github.com/siyuan-note/dejavu v0.0.0-20231128080340-557ce2444816
	github.com/siyuan-note/encryption v0.0.0-20220713091850-5ecd92177b75
	github.com/siyuan-note/eventbus v0.0.0-20230804030110-cf250f838c80
	github.com/siyuan-note/filelock v0.0.0-20231107122348-6ed75b0b525a
	github.com/siyuan-note/httpclient v0.0.0-20231120083123-750db4d28b38
	github.com/siyuan-note/logging v0.0.0-20231030034701-8265764f00ff
	github.com/siyuan-note/riff v0.0.0-20231128081053-0cd7a5fa0076
	github.com/steambap/captcha v1.4.1
	github.com/studio-b12/gowebdav v0.9.0
	github.com/vmihailenco/msgpack/v5 v5.4.1
	github.com/xrash/smetrics v0.0.0-20201216005158-039620a65673
	github.com/xuri/excelize/v2 v2.8.0
	golang.org/x/image v0.14.0
	golang.org/x/mobile v0.0.0-20230901161150-52620a4a7557
	golang.org/x/mod v0.14.0
	golang.org/x/net v0.18.0
	golang.org/x/text v0.14.0
)

require (
	github.com/ProtonMail/go-crypto v0.0.0-20230217124315-7d5c6f04bbb8 // indirect
	github.com/cloudflare/circl v1.3.6 // indirect
	github.com/golang/protobuf v1.5.3 // indirect
	github.com/google/go-querystring v1.1.0 // indirect
	golang.org/x/oauth2 v0.8.0 // indirect
	google.golang.org/appengine v1.6.7 // indirect
)

require (
	dmitri.shuralyov.com/font/woff2 v0.0.0-20180220214647-957792cbbdab // indirect
	github.com/JalfResi/justext v0.0.0-20221106200834-be571e3e3052 // indirect
	github.com/Masterminds/goutils v1.1.1 // indirect
	github.com/Masterminds/semver/v3 v3.2.1 // indirect
	github.com/advancedlogic/GoOse v0.0.0-20230923151002-b0edce1b52f8 // indirect
	github.com/alecthomas/chroma v0.10.0 // indirect
	github.com/andybalholm/brotli v1.0.6 // indirect
	github.com/andybalholm/cascadia v1.3.2 // indirect
	github.com/asaskevich/EventBus v0.0.0-20200907212545-49d423059eef // indirect
	github.com/aws/aws-sdk-go v1.48.7 // indirect
	github.com/bytedance/sonic v1.10.2 // indirect
	github.com/cespare/xxhash/v2 v2.2.0 // indirect
	github.com/chenzhuoyu/base64x v0.0.0-20230717121745-296ad89f973d // indirect
	github.com/chenzhuoyu/iasm v0.9.1 // indirect
	github.com/dlclark/regexp2 v1.10.0 // indirect
	github.com/dsnet/compress v0.0.1 // indirect
	github.com/fatih/set v0.2.1 // indirect
	github.com/gaukas/godicttls v0.0.4 // indirect
	github.com/gigawattio/window v0.0.0-20180317192513-0f5467e35573 // indirect
	github.com/gin-contrib/sse v0.1.0 // indirect
	github.com/go-playground/locales v0.14.1 // indirect
	github.com/go-playground/universal-translator v0.18.1 // indirect
	github.com/go-playground/validator/v10 v10.16.0 // indirect
	github.com/go-resty/resty/v2 v2.10.0 // indirect
	github.com/go-task/slim-sprig v0.0.0-20230315185526-52ccab3ef572 // indirect
	github.com/golang/freetype v0.0.0-20170609003504-e2365dfdc4a0 // indirect
	github.com/golang/glog v1.2.0 // indirect
	github.com/google/pprof v0.0.0-20231127191134-f3a68a39ae15 // indirect
	github.com/google/uuid v1.4.0 // indirect
	github.com/gopherjs/gopherjs v1.17.2 // indirect
	github.com/gorilla/context v1.1.2 // indirect
	github.com/gorilla/securecookie v1.1.2 // indirect
	github.com/gorilla/sessions v1.2.2 // indirect
	github.com/hashicorp/errwrap v1.1.0 // indirect
	github.com/hashicorp/go-multierror v1.1.1 // indirect
	github.com/hhrutter/lzw v1.0.0 // indirect
	github.com/hhrutter/tiff v1.0.1 // indirect
	github.com/huandu/xstrings v1.4.0 // indirect
	github.com/imdario/mergo v0.3.16 // indirect
	github.com/jaytaylor/html2text v0.0.0-20230321000545-74c2419ad056 // indirect
	github.com/jmespath/go-jmespath v0.4.0 // indirect
	github.com/jolestar/go-commons-pool/v2 v2.1.2 // indirect
	github.com/juju/errors v1.0.0 // indirect
	github.com/klauspost/compress v1.17.3 // indirect
	github.com/klauspost/cpuid/v2 v2.2.6 // indirect
	github.com/leodido/go-urn v1.2.4 // indirect
	github.com/levigross/exp-html v0.0.0-20120902181939-8df60c69a8f5 // indirect
	github.com/lufia/plan9stats v0.0.0-20231016141302-07b5767bb0ed // indirect
	github.com/mattn/go-isatty v0.0.20 // indirect
	github.com/mattn/go-runewidth v0.0.15 // indirect
	github.com/mitchellh/copystructure v1.2.0 // indirect
	github.com/mitchellh/reflectwalk v1.0.2 // indirect
	github.com/modern-go/concurrent v0.0.0-20180306012644-bacd9c7ef1dd // indirect
	github.com/modern-go/reflect2 v1.0.2 // indirect
	github.com/mohae/deepcopy v0.0.0-20170929034955-c48cc78d4826 // indirect
	github.com/olekukonko/tablewriter v0.0.5 // indirect
	github.com/onsi/ginkgo/v2 v2.13.1 // indirect
	github.com/otiai10/gosseract/v2 v2.4.1 // indirect
	github.com/pelletier/go-toml/v2 v2.1.0 // indirect
	github.com/pkg/errors v0.9.1 // indirect
	github.com/power-devops/perfstat v0.0.0-20221212215047-62379fc7944b // indirect
	github.com/qiniu/go-sdk/v7 v7.18.2 // indirect
	github.com/quic-go/qpack v0.4.0 // indirect
	github.com/quic-go/qtls-go1-20 v0.4.1 // indirect
	github.com/quic-go/quic-go v0.40.0 // indirect
	github.com/refraction-networking/utls v1.5.4 // indirect
	github.com/restic/chunker v0.4.0 // indirect
	github.com/richardlehane/mscfb v1.0.4 // indirect
	github.com/richardlehane/msoleps v1.0.3 // indirect
	github.com/rivo/uniseg v0.4.4 // indirect
	github.com/sabhiram/go-gitignore v0.0.0-20210923224102-525f6e181f06 // indirect
	github.com/shoenig/go-m1cpu v0.1.6 // indirect
	github.com/shopspring/decimal v1.3.1 // indirect
	github.com/spf13/cast v1.6.0 // indirect
	github.com/ssor/bom v0.0.0-20170718123548-6386211fdfcf // indirect
	github.com/tetratelabs/wazero v1.5.0 // indirect
	github.com/tklauser/go-sysconf v0.3.12 // indirect
	github.com/tklauser/numcpus v0.6.1 // indirect
	github.com/twitchyliquid64/golang-asm v0.15.1 // indirect
	github.com/ugorji/go/codec v1.2.11 // indirect
	github.com/vmihailenco/tagparser/v2 v2.0.0 // indirect
	github.com/wmentor/html v1.0.1 // indirect
	github.com/xuri/efp v0.0.0-20231025114914-d1ff6096ae53 // indirect
	github.com/xuri/nfp v0.0.0-20230919160717-d98342af3f05 // indirect
	github.com/yusufpapurcu/wmi v1.2.3 // indirect
	go.uber.org/mock v0.3.0 // indirect
	golang.org/x/arch v0.6.0 // indirect
<<<<<<< HEAD
	golang.org/x/crypto v0.15.0 // indirect
	golang.org/x/exp v0.0.0-20231110203233-9a3e6036ecaa // indirect
=======
	golang.org/x/crypto v0.16.0 // indirect
	golang.org/x/exp v0.0.0-20231127185646-65229373498e // indirect
	golang.org/x/net v0.19.0 // indirect
>>>>>>> 20881abf
	golang.org/x/sync v0.5.0 // indirect
	golang.org/x/sys v0.15.0 // indirect
	golang.org/x/tools v0.16.0 // indirect
	google.golang.org/protobuf v1.31.0 // indirect
	gopkg.in/yaml.v2 v2.4.0 // indirect
	gopkg.in/yaml.v3 v3.0.1 // indirect
)

replace github.com/mattn/go-sqlite3 => github.com/88250/go-sqlite3 v1.14.13-0.20220714142610-fbbda1ee84f5

//replace github.com/siyuan-note/dejavu => D:\88250\dejavu
//replace github.com/siyuan-note/riff => D:\88250\riff
//replace github.com/siyuan-note/httpclient => D:\88250\httpclient
//replace github.com/siyuan-note/filelock => D:\88250\filelock
//replace github.com/88250/lute => D:\gogogo\src\github.com\88250\lute
//replace github.com/88250/pdfcpu => D:\88250\pdfcpu
//replace github.com/88250/gulu => D:\88250\gulu
//replace github.com/mattn/go-sqlite3 => D:\88250\go-sqlite3
//replace github.com/88250/epub => D:\88250\epub<|MERGE_RESOLUTION|>--- conflicted
+++ resolved
@@ -167,14 +167,9 @@
 	github.com/yusufpapurcu/wmi v1.2.3 // indirect
 	go.uber.org/mock v0.3.0 // indirect
 	golang.org/x/arch v0.6.0 // indirect
-<<<<<<< HEAD
-	golang.org/x/crypto v0.15.0 // indirect
-	golang.org/x/exp v0.0.0-20231110203233-9a3e6036ecaa // indirect
-=======
 	golang.org/x/crypto v0.16.0 // indirect
 	golang.org/x/exp v0.0.0-20231127185646-65229373498e // indirect
 	golang.org/x/net v0.19.0 // indirect
->>>>>>> 20881abf
 	golang.org/x/sync v0.5.0 // indirect
 	golang.org/x/sys v0.15.0 // indirect
 	golang.org/x/tools v0.16.0 // indirect
