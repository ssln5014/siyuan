// SiYuan - Refactor your thinking
// Copyright (c) 2020-present, b3log.org
//
// This program is free software: you can redistribute it and/or modify
// it under the terms of the GNU Affero General Public License as published by
// the Free Software Foundation, either version 3 of the License, or
// (at your option) any later version.
//
// This program is distributed in the hope that it will be useful,
// but WITHOUT ANY WARRANTY; without even the implied warranty of
// MERCHANTABILITY or FITNESS FOR A PARTICULAR PURPOSE.  See the
// GNU Affero General Public License for more details.
//
// You should have received a copy of the GNU Affero General Public License
// along with this program.  If not, see <https://www.gnu.org/licenses/>.

package model

import (
	"bytes"
	"fmt"
	"os"
	"path/filepath"
	"runtime"
	"sort"
	"strconv"
	"strings"
	"sync"
	"time"

	"github.com/88250/gulu"
	"github.com/88250/lute"
	"github.com/88250/lute/ast"
	"github.com/Xuanwo/go-locale"
	"github.com/dustin/go-humanize"
	"github.com/getsentry/sentry-go"
	"github.com/sashabaranov/go-openai"
	"github.com/siyuan-community/siyuan/kernel/conf"
	"github.com/siyuan-community/siyuan/kernel/sql"
	"github.com/siyuan-community/siyuan/kernel/task"
	"github.com/siyuan-community/siyuan/kernel/treenode"
	"github.com/siyuan-community/siyuan/kernel/util"
	"github.com/siyuan-note/eventbus"
	"github.com/siyuan-note/filelock"
	"github.com/siyuan-note/logging"
	"golang.org/x/mod/semver"
	"golang.org/x/text/language"
)

var Conf *AppConf

// AppConf 维护应用元数据，保存在 ~/.siyuan/conf.json。
type AppConf struct {
	LogLevel       string           `json:"logLevel"`       // 日志级别：Off, Trace, Debug, Info, Warn, Error, Fatal
	Appearance     *conf.Appearance `json:"appearance"`     // 外观
	Langs          []*conf.Lang     `json:"langs"`          // 界面语言列表
	Lang           string           `json:"lang"`           // 选择的界面语言，同 Appearance.Lang
	FileTree       *conf.FileTree   `json:"fileTree"`       // 文档面板
	Tag            *conf.Tag        `json:"tag"`            // 标签面板
	Editor         *conf.Editor     `json:"editor"`         // 编辑器配置
	Export         *conf.Export     `json:"export"`         // 导出配置
	Graph          *conf.Graph      `json:"graph"`          // 关系图配置
	UILayout       *conf.UILayout   `json:"uiLayout"`       // 界面布局。不要直接使用，使用 GetUILayout() 和 SetUILayout() 方法
	UserData       string           `json:"userData"`       // 社区用户信息，对 User 加密存储
	User           *conf.User       `json:"-"`              // 社区用户内存结构，不持久化。不要直接使用，使用 GetUser() 和 SetUser() 方法
	Account        *conf.Account    `json:"account"`        // 帐号配置
	ReadOnly       bool             `json:"readonly"`       // 是否是以只读模式运行
	LocalIPs       []string         `json:"localIPs"`       // 本地 IP 列表
	AccessAuthCode string           `json:"accessAuthCode"` // 访问授权码
	System         *conf.System     `json:"system"`         // 系统配置
	Keymap         *conf.Keymap     `json:"keymap"`         // 快捷键配置
	Sync           *conf.Sync       `json:"sync"`           // 同步配置
	Search         *conf.Search     `json:"search"`         // 搜索配置
	Flashcard      *conf.Flashcard  `json:"flashcard"`      // 闪卡配置
	AI             *conf.AI         `json:"ai"`             // 人工智能配置
	Bazaar         *conf.Bazaar     `json:"bazaar"`         // 集市配置
	Stat           *conf.Stat       `json:"stat"`           // 统计
	Api            *conf.API        `json:"api"`            // API
	Repo           *conf.Repo       `json:"repo"`           // 数据仓库
	OpenHelp       bool             `json:"openHelp"`       // 启动后是否需要打开用户指南
	ShowChangelog  bool             `json:"showChangelog"`  // 是否显示版本更新日志
	CloudRegion    int              `json:"cloudRegion"`    // 云端区域，0：中国大陆，1：北美

	m *sync.Mutex
}

func (conf *AppConf) GetUILayout() *conf.UILayout {
	conf.m.Lock()
	defer conf.m.Unlock()
	return conf.UILayout
}

func (conf *AppConf) SetUILayout(uiLayout *conf.UILayout) {
	conf.m.Lock()
	defer conf.m.Unlock()
	conf.UILayout = uiLayout
}

func (conf *AppConf) GetUser() *conf.User {
	conf.m.Lock()
	defer conf.m.Unlock()
	return conf.User
}

func (conf *AppConf) SetUser(user *conf.User) {
	conf.m.Lock()
	defer conf.m.Unlock()
	conf.User = user
}

func InitConf() {
	initLang()

	windowStateConf := filepath.Join(util.ConfDir, "windowState.json")
	if !gulu.File.IsExist(windowStateConf) {
		if err := gulu.File.WriteFileSafer(windowStateConf, []byte("{}"), 0644); nil != err {
			logging.LogErrorf("create [windowState.json] failed: %s", err)
		}
	}

	Conf = &AppConf{LogLevel: "debug", m: &sync.Mutex{}}
	confPath := filepath.Join(util.ConfDir, "conf.json")
	if gulu.File.IsExist(confPath) {
		data, err := os.ReadFile(confPath)
		if nil != err {
			logging.LogErrorf("load conf [%s] failed: %s", confPath, err)
		}
		err = gulu.JSON.UnmarshalJSON(data, Conf)
		if err != nil {
			logging.LogErrorf("parse conf [%s] failed: %s", confPath, err)
		}
	}

	if "" != util.Lang {
		Conf.Lang = util.Lang
		logging.LogInfof("initialized the specified language [%s]", util.Lang)
	} else {
		if "" == Conf.Lang {
			// 未指定外观语言时使用系统语言

			if userLang, err := locale.Detect(); nil == err {
				var supportLangs []language.Tag
				for lang := range util.Langs {
					if tag, err := language.Parse(lang); nil == err {
						supportLangs = append(supportLangs, tag)
					} else {
						logging.LogErrorf("load language [%s] failed: %s", lang, err)
					}
				}
				matcher := language.NewMatcher(supportLangs)
				lang, _, _ := matcher.Match(userLang)
				base, _ := lang.Base()
				region, _ := lang.Region()
				util.Lang = base.String() + "_" + region.String()
				Conf.Lang = util.Lang
				logging.LogInfof("initialized language [%s] based on device locale", Conf.Lang)
			} else {
				logging.LogDebugf("check device locale failed [%s], using default language [en_US]", err)
				util.Lang = "en_US"
				Conf.Lang = util.Lang
			}
		}
		util.Lang = Conf.Lang
	}

	Conf.Langs = loadLangs()
	if nil == Conf.Appearance {
		Conf.Appearance = conf.NewAppearance()
	}
	var langOK bool
	for _, l := range Conf.Langs {
		if Conf.Lang == l.Name {
			langOK = true
			break
		}
	}
	if !langOK {
		Conf.Lang = "en_US"
		util.Lang = Conf.Lang
	}
	Conf.Appearance.Lang = Conf.Lang
	if nil == Conf.UILayout {
		Conf.UILayout = &conf.UILayout{}
	}
	if nil == Conf.Keymap {
		Conf.Keymap = &conf.Keymap{}
	}
	if "" == Conf.Appearance.CodeBlockThemeDark {
		Conf.Appearance.CodeBlockThemeDark = "dracula"
	}
	if "" == Conf.Appearance.CodeBlockThemeLight {
		Conf.Appearance.CodeBlockThemeLight = "github"
	}
	if nil == Conf.FileTree {
		Conf.FileTree = conf.NewFileTree()
	}
	if 1 > Conf.FileTree.MaxListCount {
		Conf.FileTree.MaxListCount = 512
	}
	if 1 > Conf.FileTree.MaxOpenTabCount {
		Conf.FileTree.MaxOpenTabCount = 8
	}
	if 32 < Conf.FileTree.MaxOpenTabCount {
		Conf.FileTree.MaxOpenTabCount = 32
	}
	Conf.FileTree.DocCreateSavePath = strings.TrimSpace(Conf.FileTree.DocCreateSavePath)
	if "../" == Conf.FileTree.DocCreateSavePath {
		Conf.FileTree.DocCreateSavePath = "../Untitled"
	}
	for strings.HasSuffix(Conf.FileTree.DocCreateSavePath, "/") {
		Conf.FileTree.DocCreateSavePath = strings.TrimSuffix(Conf.FileTree.DocCreateSavePath, "/")
		Conf.FileTree.DocCreateSavePath = strings.TrimSpace(Conf.FileTree.DocCreateSavePath)
	}
	util.UseSingleLineSave = Conf.FileTree.UseSingleLineSave

	util.CurrentCloudRegion = Conf.CloudRegion

	if nil == Conf.Tag {
		Conf.Tag = conf.NewTag()
	}

	if nil == Conf.Editor {
		Conf.Editor = conf.NewEditor()
	}
	if 1 > len(Conf.Editor.Emoji) {
		Conf.Editor.Emoji = []string{}
	}
	if 9 > Conf.Editor.FontSize || 72 < Conf.Editor.FontSize {
		Conf.Editor.FontSize = 16
	}
	if "" == Conf.Editor.PlantUMLServePath {
		Conf.Editor.PlantUMLServePath = "https://www.plantuml.com/plantuml/svg/~1"
	}
	if 1 > Conf.Editor.BlockRefDynamicAnchorTextMaxLen {
		Conf.Editor.BlockRefDynamicAnchorTextMaxLen = 64
	}
	if 5120 < Conf.Editor.BlockRefDynamicAnchorTextMaxLen {
		Conf.Editor.BlockRefDynamicAnchorTextMaxLen = 5120
	}
	if 1440 < Conf.Editor.GenerateHistoryInterval {
		Conf.Editor.GenerateHistoryInterval = 1440
	}
	if 1 > Conf.Editor.HistoryRetentionDays {
		Conf.Editor.HistoryRetentionDays = 30
	}
	if 48 > Conf.Editor.DynamicLoadBlocks {
		Conf.Editor.DynamicLoadBlocks = 48
	}
	if 1024 < Conf.Editor.DynamicLoadBlocks {
		Conf.Editor.DynamicLoadBlocks = 1024
	}
	if 0 > Conf.Editor.BacklinkExpandCount {
		Conf.Editor.BacklinkExpandCount = 0
	}
	if 0 > Conf.Editor.BackmentionExpandCount {
		Conf.Editor.BackmentionExpandCount = 0
	}

	if nil == Conf.Export {
		Conf.Export = conf.NewExport()
	}
	if 0 == Conf.Export.BlockRefMode || 1 == Conf.Export.BlockRefMode {
		// 废弃导出选项引用块转换为原始块和引述块 https://github.com/siyuan-note/siyuan/issues/3155
		Conf.Export.BlockRefMode = 4 // 改为脚注
	}
	if "" == Conf.Export.PandocBin {
		Conf.Export.PandocBin = util.PandocBinPath
	}

	if nil == Conf.Graph || nil == Conf.Graph.Local || nil == Conf.Graph.Global {
		Conf.Graph = conf.NewGraph()
	}

	if nil == Conf.System {
		Conf.System = conf.NewSystem()
		Conf.OpenHelp = true
	} else {
		if 0 < semver.Compare("v"+util.Ver, "v"+Conf.System.KernelVersion) {
			logging.LogInfof("upgraded from version [%s] to [%s]", Conf.System.KernelVersion, util.Ver)
			Conf.ShowChangelog = true
		} else if 0 > semver.Compare("v"+util.Ver, "v"+Conf.System.KernelVersion) {
			logging.LogInfof("downgraded from version [%s] to [%s]", Conf.System.KernelVersion, util.Ver)
		}

		Conf.System.KernelVersion = util.Ver
		Conf.System.IsInsider = util.IsInsider
		task.AppendTask(task.UpgradeUserGuide, upgradeUserGuide)
	}
	if nil == Conf.System.NetworkProxy {
		Conf.System.NetworkProxy = &conf.NetworkProxy{}
	}
	if "" == Conf.System.ID {
		Conf.System.ID = util.GetDeviceID()
	}
	if "" == Conf.System.Name {
		Conf.System.Name = util.GetDeviceName()
	}
	if util.ContainerStd == util.Container {
		Conf.System.ID = util.GetDeviceID()
		Conf.System.Name = util.GetDeviceName()
	}

	Conf.System.AppDir = util.WorkingDir
	Conf.System.ConfDir = util.ConfDir
	Conf.System.HomeDir = util.HomeDir
	Conf.System.WorkspaceDir = util.WorkspaceDir
	Conf.System.DataDir = util.DataDir
	Conf.System.Container = util.Container
	Conf.System.IsMicrosoftStore = util.ISMicrosoftStore
	if util.ISMicrosoftStore {
		logging.LogInfof("using Microsoft Store edition")
	}
	Conf.System.OS = runtime.GOOS
	Conf.System.OSPlatform = util.GetOSPlatform()

	if "" != Conf.UserData {
		Conf.SetUser(loadUserFromConf())
	}
	if nil == Conf.Account {
		Conf.Account = conf.NewAccount()
	}

	if nil == Conf.Sync {
		Conf.Sync = conf.NewSync()
	}
	if 0 == Conf.Sync.Mode {
		Conf.Sync.Mode = 1
	}
	if nil == Conf.Sync.S3 {
		Conf.Sync.S3 = &conf.S3{}
	}
	Conf.Sync.S3.Endpoint = util.NormalizeEndpoint(Conf.Sync.S3.Endpoint)
	Conf.Sync.S3.Timeout = util.NormalizeTimeout(Conf.Sync.S3.Timeout)
	if nil == Conf.Sync.WebDAV {
		Conf.Sync.WebDAV = &conf.WebDAV{}
	}
	Conf.Sync.WebDAV.Endpoint = util.NormalizeEndpoint(Conf.Sync.WebDAV.Endpoint)
	Conf.Sync.WebDAV.Timeout = util.NormalizeTimeout(Conf.Sync.WebDAV.Timeout)
	if util.ContainerDocker == util.Container {
		Conf.Sync.Perception = false
	}

	if nil == Conf.Api {
		Conf.Api = conf.NewAPI()
	}

	if nil == Conf.Bazaar {
		Conf.Bazaar = conf.NewBazaar()
	}

	if nil == Conf.Repo {
		Conf.Repo = conf.NewRepo()
	}
	if timingEnv := os.Getenv("SIYUAN_SYNC_INDEX_TIMING"); "" != timingEnv {
		val, err := strconv.Atoi(timingEnv)
		if nil == err {
			Conf.Repo.SyncIndexTiming = int64(val)
		}
	}
	if 12000 > Conf.Repo.SyncIndexTiming {
		Conf.Repo.SyncIndexTiming = 12 * 1000
	}

	if nil == Conf.Search {
		Conf.Search = conf.NewSearch()
	}
	if 1 > Conf.Search.Limit {
		Conf.Search.Limit = 64
	}
	if 32 > Conf.Search.Limit {
		Conf.Search.Limit = 32
	}
	if 1 > Conf.Search.BacklinkMentionKeywordsLimit {
		Conf.Search.BacklinkMentionKeywordsLimit = 512
	}

	if nil == Conf.Stat {
		Conf.Stat = conf.NewStat()
	}

	if nil == Conf.Flashcard {
		Conf.Flashcard = conf.NewFlashcard()
	}
	if 0 > Conf.Flashcard.NewCardLimit {
		Conf.Flashcard.NewCardLimit = 20
	}
	if 0 > Conf.Flashcard.ReviewCardLimit {
		Conf.Flashcard.ReviewCardLimit = 200
	}
	if 0 >= Conf.Flashcard.RequestRetention || 1 <= Conf.Flashcard.RequestRetention {
		Conf.Flashcard.RequestRetention = conf.NewFlashcard().RequestRetention
	}
	if 0 >= Conf.Flashcard.MaximumInterval || 36500 <= Conf.Flashcard.MaximumInterval {
		Conf.Flashcard.MaximumInterval = conf.NewFlashcard().MaximumInterval
	}
	if "" == Conf.Flashcard.Weights || 17 != len(strings.Split(Conf.Flashcard.Weights, ",")) {
		Conf.Flashcard.Weights = conf.NewFlashcard().Weights
	}

	if nil == Conf.AI {
		Conf.AI = conf.NewAI()
	}
	if "" == Conf.AI.OpenAI.APIModel {
		Conf.AI.OpenAI.APIModel = openai.GPT3Dot5Turbo
	}

	if "" != Conf.AI.OpenAI.APIKey {
		logging.LogInfof("OpenAI API enabled\n"+
			"    baseURL=%s\n"+
			"    timeout=%ds\n"+
			"    proxy=%s\n"+
			"    model=%s\n"+
			"    maxTokens=%d",
			Conf.AI.OpenAI.APIBaseURL, Conf.AI.OpenAI.APITimeout, Conf.AI.OpenAI.APIProxy, Conf.AI.OpenAI.APIModel, Conf.AI.OpenAI.APIMaxTokens)
	}

	Conf.ReadOnly = util.ReadOnly

	if "" != util.AccessAuthCode {
		Conf.AccessAuthCode = util.AccessAuthCode
	}

	Conf.LocalIPs = util.GetLocalIPs()

	Conf.Save()
	logging.SetLogLevel(Conf.LogLevel)

	if Conf.System.UploadErrLog {
		logging.LogInfof("user has enabled [Automatically upload error messages and diagnostic data]")
		sentry.Init(sentry.ClientOptions{
			Dsn:         "https://bdff135f14654ae58a054adeceb2c308@o1173696.ingest.sentry.io/6269178",
			Release:     util.Ver,
			Environment: util.Mode,
		})
	}

	if Conf.System.DisableGoogleAnalytics {
		logging.LogInfof("user has disabled [Google Analytics]")
	}

	util.SetNetworkProxy(Conf.System.NetworkProxy.String())

	go util.InitPandoc()
	go util.InitTesseract()
}

func initLang() {
	p := filepath.Join(util.WorkingDir, "appearance", "langs")
	dir, err := os.Open(p)
	if nil != err {
		logging.LogErrorf("open language configuration folder [%s] failed: %s", p, err)
		util.ReportFileSysFatalError(err)
		return
	}
	defer dir.Close()

	langNames, err := dir.Readdirnames(-1)
	if nil != err {
		logging.LogErrorf("list language configuration folder [%s] failed: %s", p, err)
		util.ReportFileSysFatalError(err)
		return
	}

	for _, langName := range langNames {
		jsonPath := filepath.Join(p, langName)
		data, err := os.ReadFile(jsonPath)
		if nil != err {
			logging.LogErrorf("read language configuration [%s] failed: %s", jsonPath, err)
			continue
		}
		langMap := map[string]interface{}{}
		if err := gulu.JSON.UnmarshalJSON(data, &langMap); nil != err {
			logging.LogErrorf("parse language configuration failed [%s] failed: %s", jsonPath, err)
			continue
		}

		kernelMap := map[int]string{}
		label := langMap["_label"].(string)
		kernelLangs := langMap["_kernel"].(map[string]interface{})
		for k, v := range kernelLangs {
			num, convErr := strconv.Atoi(k)
			if nil != convErr {
				logging.LogErrorf("parse language configuration [%s] item [%d] failed: %s", p, num, convErr)
				continue
			}
			kernelMap[num] = v.(string)
		}
		kernelMap[-1] = label
		name := langName[:strings.LastIndex(langName, ".")]
		util.Langs[name] = kernelMap

		util.TimeLangs[name] = langMap["_time"].(map[string]interface{})
		util.TaskActionLangs[name] = langMap["_taskAction"].(map[string]interface{})
		util.TrayMenuLangs[name] = langMap["_trayMenu"].(map[string]interface{})
		util.AttrViewLangs[name] = langMap["_attrView"].(map[string]interface{})
	}
}

func loadLangs() (ret []*conf.Lang) {
	for name, langMap := range util.Langs {
		lang := &conf.Lang{Label: langMap[-1], Name: name}
		ret = append(ret, lang)
	}
	sort.Slice(ret, func(i, j int) bool {
		return ret[i].Name < ret[j].Name
	})
	return
}

var exitLock = sync.Mutex{}

// Close 退出内核进程.
//
// force：是否不执行同步过程而直接退出
// execInstallPkg：是否执行新版本安装包
// 0：默认按照设置项 System.DownloadInstallPkg 检查并推送提示
// 1：不执行新版本安装
// 2：执行新版本安装
func Close(force bool, execInstallPkg int) (exitCode int) {
	exitLock.Lock()
	defer exitLock.Unlock()
	util.IsExiting.Store(true)

	logging.LogInfof("exiting kernel [force=%v, execInstallPkg=%d]", force, execInstallPkg)
	util.PushMsg(Conf.Language(95), 10000*60)
	WaitForWritingFiles()

	if !force {
		if Conf.Sync.Enabled && 3 != Conf.Sync.Mode &&
			((IsSubscriber() && conf.ProviderSiYuan == Conf.Sync.Provider) || conf.ProviderSiYuan != Conf.Sync.Provider) {
			syncData(true, false)
			if 0 != ExitSyncSucc {
				exitCode = 1
				return
			}
		}
	}

	waitSecondForExecInstallPkg := false
	if !skipNewVerInstallPkg() {
		newVerInstallPkgPath := getNewVerInstallPkgPath()
		if "" != newVerInstallPkgPath {
			if 0 == execInstallPkg { // 新版本安装包已经准备就绪
				exitCode = 2
				logging.LogInfof("the new version install pkg is ready [%s], waiting for the user's next instruction", newVerInstallPkgPath)
				return
			} else if 2 == execInstallPkg { // 执行新版本安装
				waitSecondForExecInstallPkg = true
				if gulu.OS.IsWindows() {
					util.PushMsg(Conf.Language(130), 1000*30)
				}
				go execNewVerInstallPkg(newVerInstallPkgPath)
			}
		}
	}

	Conf.Close()
	sql.CloseDatabase()
	treenode.SaveBlockTree(false)
	SaveAssetsTexts()
	clearWorkspaceTemp()
	clearCorruptedNotebooks()
	clearPortJSON()
	util.UnlockWorkspace()

	time.Sleep(500 * time.Millisecond)
	if waitSecondForExecInstallPkg {
		// 桌面端退出拉起更新安装时有时需要重启两次 https://github.com/siyuan-note/siyuan/issues/6544
		// 这里多等待一段时间，等待安装程序启动
		if gulu.OS.IsWindows() {
			time.Sleep(30 * time.Second)
		}
	}
	closeSyncWebSocket()
	go func() {
		time.Sleep(500 * time.Millisecond)
		logging.LogInfof("exited kernel")
		util.WebSocketServer.Close()
		os.Exit(logging.ExitCodeOk)
	}()
	return
}

var CustomEmojis = sync.Map{}

func NewLute() (ret *lute.Lute) {
	ret = util.NewLute()
	ret.SetCodeSyntaxHighlightLineNum(Conf.Editor.CodeSyntaxHighlightLineNum)
	ret.SetChineseParagraphBeginningSpace(Conf.Export.ParagraphBeginningSpace)
	ret.SetProtyleMarkNetImg(Conf.Editor.DisplayNetImgMark)
	ret.SetSpellcheck(Conf.Editor.Spellcheck)

	customEmojiMap := map[string]string{}
	CustomEmojis.Range(func(key, value interface{}) bool {
		customEmojiMap[key.(string)] = value.(string)
		return true
	})
	ret.PutEmojis(customEmojiMap)
	return
}

func (conf *AppConf) Save() {
	if util.ReadOnly {
		return
	}

	Conf.m.Lock()
	defer Conf.m.Unlock()

	newData, _ := gulu.JSON.MarshalIndentJSON(Conf, "", "  ")
	confPath := filepath.Join(util.ConfDir, "conf.json")
	oldData, err := filelock.ReadFile(confPath)
	if nil != err {
		conf.save0(newData)
		return
	}

	if bytes.Equal(newData, oldData) {
		return
	}

	conf.save0(newData)
}

func (conf *AppConf) save0(data []byte) {
	confPath := filepath.Join(util.ConfDir, "conf.json")
	if err := filelock.WriteFile(confPath, data); nil != err {
		logging.LogErrorf("write conf [%s] failed: %s", confPath, err)
		util.ReportFileSysFatalError(err)
		return
	}
}

func (conf *AppConf) Close() {
	conf.Save()
}

func (conf *AppConf) Box(boxID string) *Box {
	for _, box := range conf.GetOpenedBoxes() {
		if box.ID == boxID {
			return box
		}
	}
	return nil
}

func (conf *AppConf) BoxNames(boxIDs []string) (ret map[string]string) {
	ret = map[string]string{}

	boxes := conf.GetOpenedBoxes()
	for _, boxID := range boxIDs {
		for _, box := range boxes {
			if box.ID == boxID {
				ret[boxID] = box.Name
				break
			}
		}
	}
	return
}

func (conf *AppConf) GetBoxes() (ret []*Box) {
	ret = []*Box{}
	notebooks, err := ListNotebooks()
	if nil != err {
		return
	}

	for _, notebook := range notebooks {
		id := notebook.ID
		name := notebook.Name
		closed := notebook.Closed
		box := &Box{ID: id, Name: name, Closed: closed}
		ret = append(ret, box)
	}
	return
}

func (conf *AppConf) GetOpenedBoxes() (ret []*Box) {
	ret = []*Box{}
	notebooks, err := ListNotebooks()
	if nil != err {
		return
	}

	for _, notebook := range notebooks {
		if !notebook.Closed {
			ret = append(ret, notebook)
		}
	}
	return
}

func (conf *AppConf) GetClosedBoxes() (ret []*Box) {
	ret = []*Box{}
	notebooks, err := ListNotebooks()
	if nil != err {
		return
	}

	for _, notebook := range notebooks {
		if notebook.Closed {
			ret = append(ret, notebook)
		}
	}
	return
}

func (conf *AppConf) Language(num int) (ret string) {
	ret = conf.language(num)
	subscribeURL := util.GetCloudAccountServer() + "/subscribe/siyuan"
	ret = strings.ReplaceAll(ret, "${url}", subscribeURL)
	return
}

func (conf *AppConf) language(num int) (ret string) {
	ret = util.Langs[conf.Lang][num]
	if "" != ret {
		return
	}
	ret = util.Langs["en_US"][num]
	return
}

func InitBoxes() {
	initialized := false
	if 1 > treenode.CountBlocks() {
		if gulu.File.IsExist(util.BlockTreePath) {
			util.IncBootProgress(20, Conf.Language(91))
			go func() {
				for i := 0; i < 40; i++ {
					util.RandomSleep(50, 100)
					util.IncBootProgress(1, Conf.Language(91))
				}
			}()

			treenode.InitBlockTree(false)
			initialized = true
		}
	} else { // 大于 1 的话说明在同步阶段已经加载过了
		initialized = true
	}

	for _, box := range Conf.GetOpenedBoxes() {
		box.UpdateHistoryGenerated() // 初始化历史生成时间为当前时间

		if !initialized {
			index(box.ID)
		}
	}

	if !initialized {
		treenode.SaveBlockTree(true)
	}

	var dbSize string
	if dbFile, err := os.Stat(util.DBPath); nil == err {
		dbSize = humanize.Bytes(uint64(dbFile.Size()))
	}
	logging.LogInfof("database size [%s], tree/block count [%d/%d]", dbSize, treenode.CountTrees(), treenode.CountBlocks())
}

func IsSubscriber() bool {
<<<<<<< HEAD
	return true
	// return nil != Conf.User && (-1 == Conf.User.UserSiYuanProExpireTime || 0 < Conf.User.UserSiYuanProExpireTime) && 0 == Conf.User.UserSiYuanSubscriptionStatus
=======
	u := Conf.GetUser()
	return nil != u && (-1 == u.UserSiYuanProExpireTime || 0 < u.UserSiYuanProExpireTime) && 0 == u.UserSiYuanSubscriptionStatus
>>>>>>> 4d5f5380
}

func IsPaidUser() bool {
	if IsSubscriber() {
		return true
	}
	return nil != Conf.GetUser() // Sign in to use S3/WebDAV data sync https://github.com/siyuan-note/siyuan/issues/8779
	// TODO S3/WebDAV data sync and backup are available for a fee https://github.com/siyuan-note/siyuan/issues/8780
	// return nil != Conf.User && 1 == Conf.User.UserSiYuanOneTimePayStatus
}

const (
	MaskedUserData       = ""
	MaskedAccessAuthCode = "*******"
)

func GetMaskedConf() (ret *AppConf, err error) {
	// 脱敏处理
	data, err := gulu.JSON.MarshalIndentJSON(Conf, "", "  ")
	if nil != err {
		logging.LogErrorf("marshal conf failed: %s", err)
		return
	}
	ret = &AppConf{}
	if err = gulu.JSON.UnmarshalJSON(data, ret); nil != err {
		logging.LogErrorf("unmarshal conf failed: %s", err)
		return
	}

	ret.UserData = MaskedUserData
	if "" != ret.AccessAuthCode {
		ret.AccessAuthCode = MaskedAccessAuthCode
	}
	return
}

func clearPortJSON() {
	pid := fmt.Sprintf("%d", os.Getpid())
	portJSON := filepath.Join(util.HomeDir, ".config", "siyuan", "port.json")
	pidPorts := map[string]string{}
	var data []byte
	var err error

	if gulu.File.IsExist(portJSON) {
		data, err = os.ReadFile(portJSON)
		if nil != err {
			logging.LogWarnf("read port.json failed: %s", err)
		} else {
			if err = gulu.JSON.UnmarshalJSON(data, &pidPorts); nil != err {
				logging.LogWarnf("unmarshal port.json failed: %s", err)
			}
		}
	}

	delete(pidPorts, pid)
	if data, err = gulu.JSON.MarshalIndentJSON(pidPorts, "", "  "); nil != err {
		logging.LogWarnf("marshal port.json failed: %s", err)
	} else {
		if err = os.WriteFile(portJSON, data, 0644); nil != err {
			logging.LogWarnf("write port.json failed: %s", err)
		}
	}
}

func clearCorruptedNotebooks() {
	// 数据同步时展开文档树操作可能导致数据丢失 https://github.com/siyuan-note/siyuan/issues/7129

	dirs, err := os.ReadDir(util.DataDir)
	if nil != err {
		logging.LogErrorf("read dir [%s] failed: %s", util.DataDir, err)
		return
	}
	for _, dir := range dirs {
		if util.IsReservedFilename(dir.Name()) {
			continue
		}

		if !dir.IsDir() {
			continue
		}

		if !ast.IsNodeIDPattern(dir.Name()) {
			continue
		}

		boxDirPath := filepath.Join(util.DataDir, dir.Name())
		boxConfPath := filepath.Join(boxDirPath, ".siyuan", "conf.json")
		if !filelock.IsExist(boxConfPath) {
			logging.LogWarnf("found a corrupted box [%s]", boxDirPath)
			continue
		}
	}
}

func clearWorkspaceTemp() {
	os.RemoveAll(filepath.Join(util.TempDir, "bazaar"))
	os.RemoveAll(filepath.Join(util.TempDir, "export"))
	os.RemoveAll(filepath.Join(util.TempDir, "convert"))
	os.RemoveAll(filepath.Join(util.TempDir, "import"))
	os.RemoveAll(filepath.Join(util.TempDir, "repo"))
	os.RemoveAll(filepath.Join(util.TempDir, "os"))
	os.RemoveAll(filepath.Join(util.TempDir, "blocktree.msgpack")) // v2.7.2 前旧版的块数数据

	// 退出时自动删除超过 7 天的安装包 https://github.com/siyuan-note/siyuan/issues/6128
	install := filepath.Join(util.TempDir, "install")
	if gulu.File.IsDir(install) {
		monthAgo := time.Now().Add(-time.Hour * 24 * 7)
		entries, err := os.ReadDir(install)
		if nil != err {
			logging.LogErrorf("read dir [%s] failed: %s", install, err)
		} else {
			for _, entry := range entries {
				info, _ := entry.Info()
				if nil != info && !info.IsDir() && info.ModTime().Before(monthAgo) {
					if err = os.RemoveAll(filepath.Join(install, entry.Name())); nil != err {
						logging.LogErrorf("remove old install pkg [%s] failed: %s", filepath.Join(install, entry.Name()), err)
					}
				}
			}
		}
	}

	tmps, err := filepath.Glob(filepath.Join(util.TempDir, "*.tmp"))
	if nil != err {
		logging.LogErrorf("glob temp files failed: %s", err)
	}
	for _, tmp := range tmps {
		if err = os.RemoveAll(tmp); nil != err {
			logging.LogErrorf("remove temp file [%s] failed: %s", tmp, err)
		} else {
			logging.LogInfof("removed temp file [%s]", tmp)
		}
	}

	tmps, err = filepath.Glob(filepath.Join(util.DataDir, ".siyuan", "*.tmp"))
	if nil != err {
		logging.LogErrorf("glob temp files failed: %s", err)
	}
	for _, tmp := range tmps {
		if err = os.RemoveAll(tmp); nil != err {
			logging.LogErrorf("remove temp file [%s] failed: %s", tmp, err)
		} else {
			logging.LogInfof("removed temp file [%s]", tmp)
		}
	}

	// 老版本遗留文件清理
	os.RemoveAll(filepath.Join(util.DataDir, "assets", ".siyuan", "assets.json"))
	os.RemoveAll(filepath.Join(util.DataDir, ".siyuan", "history"))
	os.RemoveAll(filepath.Join(util.WorkspaceDir, "backup"))
	os.RemoveAll(filepath.Join(util.WorkspaceDir, "sync"))

	logging.LogInfof("cleared workspace temp")
}

func upgradeUserGuide() {
	defer logging.Recover()

	dirs, err := os.ReadDir(util.DataDir)
	if nil != err {
		logging.LogErrorf("read dir [%s] failed: %s", util.DataDir, err)
		return
	}

	for _, dir := range dirs {
		if !IsUserGuide(dir.Name()) {
			continue
		}

		boxID := dir.Name()
		boxDirPath := filepath.Join(util.DataDir, boxID)
		boxConf := conf.NewBoxConf()
		boxConfPath := filepath.Join(boxDirPath, ".siyuan", "conf.json")
		if !filelock.IsExist(boxConfPath) {
			logging.LogWarnf("found a corrupted user guide box [%s]", boxDirPath)
			if removeErr := filelock.Remove(boxDirPath); nil != removeErr {
				logging.LogErrorf("remove corrupted user guide box [%s] failed: %s", boxDirPath, removeErr)
			} else {
				logging.LogInfof("removed corrupted user guide box [%s]", boxDirPath)
			}
			continue
		}

		data, readErr := filelock.ReadFile(boxConfPath)
		if nil != readErr {
			logging.LogErrorf("read box conf [%s] failed: %s", boxConfPath, readErr)
			continue
		}
		if readErr = gulu.JSON.UnmarshalJSON(data, boxConf); nil != readErr {
			logging.LogErrorf("parse box conf [%s] failed: %s", boxConfPath, readErr)
			continue
		}

		if boxConf.Closed {
			continue
		}

		logging.LogInfof("upgrading user guide box [%s]", boxID)
		unindex(boxID)

		if err = filelock.Remove(boxDirPath); nil != err {
			return
		}
		p := filepath.Join(util.WorkingDir, "guide", boxID)
		if err = filelock.Copy(p, boxDirPath); nil != err {
			return
		}

		index(boxID)
		logging.LogInfof("upgraded user guide box [%s]", boxID)
	}
}

func init() {
	subscribeConfEvents()
}

func subscribeConfEvents() {
	eventbus.Subscribe(util.EvtConfPandocInitialized, func() {
		logging.LogInfof("pandoc initialized, set pandoc bin to [%s]", util.PandocBinPath)
		Conf.Export.PandocBin = util.PandocBinPath
		Conf.Save()
	})
}<|MERGE_RESOLUTION|>--- conflicted
+++ resolved
@@ -761,13 +761,9 @@
 }
 
 func IsSubscriber() bool {
-<<<<<<< HEAD
 	return true
-	// return nil != Conf.User && (-1 == Conf.User.UserSiYuanProExpireTime || 0 < Conf.User.UserSiYuanProExpireTime) && 0 == Conf.User.UserSiYuanSubscriptionStatus
-=======
-	u := Conf.GetUser()
-	return nil != u && (-1 == u.UserSiYuanProExpireTime || 0 < u.UserSiYuanProExpireTime) && 0 == u.UserSiYuanSubscriptionStatus
->>>>>>> 4d5f5380
+	// u := Conf.GetUser()
+	// return nil != u && (-1 == u.UserSiYuanProExpireTime || 0 < u.UserSiYuanProExpireTime) && 0 == u.UserSiYuanSubscriptionStatus
 }
 
 func IsPaidUser() bool {
