// SiYuan - Refactor your thinking
// Copyright (c) 2020-present, b3log.org
//
// This program is free software: you can redistribute it and/or modify
// it under the terms of the GNU Affero General Public License as published by
// the Free Software Foundation, either version 3 of the License, or
// (at your option) any later version.
//
// This program is distributed in the hope that it will be useful,
// but WITHOUT ANY WARRANTY; without even the implied warranty of
// MERCHANTABILITY or FITNESS FOR A PARTICULAR PURPOSE.  See the
// GNU Affero General Public License for more details.
//
// You should have received a copy of the GNU Affero General Public License
// along with this program.  If not, see <https://www.gnu.org/licenses/>.

const {
    net,
    app,
    BrowserWindow,
    shell,
    Menu,
    MenuItem,
    screen,
    ipcMain,
    globalShortcut,
    Tray,
    dialog,
    systemPreferences,
    powerMonitor
} = require("electron");
const path = require("path");
const fs = require("fs");
const gNet = require("net");
const remote = require("@electron/remote/main");

process.noAsar = true;
const appDir = path.dirname(app.getAppPath());
const isDevEnv = process.env.NODE_ENV === "development";
const appVer = app.getVersion();
const confDir = path.join(app.getPath("home"), ".config", "siyuan");
const windowStatePath = path.join(confDir, "windowState.json");
const args = new Map(process.argv.map(arg => {
    const fragments = arg.split("=");
    return fragments.length === 1
        ? [fragments[0], true]
        : [fragments[0], fragments.slice(1).join("=")];
}));

let baseURL;
let bootWindow;
let proxyURL;
let localhost = true;
let firstOpen = false;
let workspaces = []; // workspaceDir, id, browserWindow, tray
let kernelProtocol = "http";
let kernelHostname = "127.0.0.1";
let kernelPort = 6806;
let resetWindowStateOnRestart = false;

remote.initialize();

if (!app.requestSingleInstanceLock()) {
    app.quit();
    return;
}

try {
    firstOpen = !fs.existsSync(path.join(confDir, "workspace.json"));
    if (!fs.existsSync(confDir)) {
        fs.mkdirSync(confDir, {mode: 0o755, recursive: true});
    }
} catch (e) {
    console.error(e);
    require("electron").dialog.showErrorBox("创建配置目录失败 Failed to create config directory", "思源需要在用户家目录下创建配置文件夹（~/.config/siyuan），请确保该路径具有写入权限。\n\nSiYuan needs to create a configuration folder (~/.config/siyuan) in the user's home directory. Please make sure that the path has write permissions.");
    app.exit();
}

<<<<<<< HEAD
const getServer = (port = kernelPort) => {
    return localhost
        ? `${kernelProtocol}://${kernelHostname}:${port}`
        : baseURL;
}
=======
const  windowNavigate = (currentWindow) => {
    currentWindow.webContents.on("will-navigate", (event) => {
        const url = event.url;
        if (url.startsWith(localServer)) {
            return;
        }
        event.preventDefault();
        shell.openExternal(url);
    });
};
>>>>>>> 398fdf16

const setProxy = (proxyURL, webContents) => {
    try {
        url = new URL(proxyURL);
        console.log("network proxy [" + url.href + "]");
        return webContents.session.setProxy({proxyRules: url.href});
    } catch (e) {
        console.log("network proxy [system]");
        return webContents.session.setProxy({mode: "system"});
    }
};

const hotKey2Electron = (key) => {
    if (!key) {
        return key;
    }
    let electronKey = "";
    if (key.indexOf("⌘") > -1) {
        electronKey += "CommandOrControl+";
    }
    if (key.indexOf("⇧") > -1) {
        electronKey += "Shift+";
    }
    if (key.indexOf("⌥") > -1) {
        electronKey += "Alt+";
    }
    return electronKey + key.replace("⌘", "").replace("⇧", "").replace("⌥", "");
};

const exitApp = (port, errorWindowId) => {
    let tray;
    let mainWindow;

    // 关闭端口相同的所有非主窗口
    BrowserWindow.getAllWindows().forEach((item) => {
        try {
            const currentURL = new URL(item.getURL());
            if (port.toString() === currentURL.port.toString()) {
                const hasMain = workspaces.find((workspaceItem) => {
                    if (workspaceItem.browserWindow.id === item.id) {
                        mainWindow = item;
                        return true;
                    }
                });
                if (!hasMain) {
                    item.destroy();
                }
            }
        } catch (e) {
            // load file is not a url
        }
    });
    workspaces.find((item, index) => {
        if (mainWindow && mainWindow.id === item.browserWindow.id) {
            if (workspaces.length > 1) {
                item.browserWindow.destroy();
            }
            workspaces.splice(index, 1);
            tray = item.tray;
            return true;
        }
    });
    if (tray && ("win32" === process.platform || "linux" === process.platform)) {
        tray.destroy();
    }
    if (workspaces.length === 0 && mainWindow) {
        try {
            if (resetWindowStateOnRestart) {
                fs.writeFileSync(windowStatePath, "{}");
            } else {
                const bounds = mainWindow.getBounds();
                fs.writeFileSync(windowStatePath, JSON.stringify({
                    isMaximized: mainWindow.isMaximized(),
                    fullscreen: mainWindow.isFullScreen(),
                    isDevToolsOpened: mainWindow.webContents.isDevToolsOpened(),
                    x: bounds.x,
                    y: bounds.y,
                    width: bounds.width,
                    height: bounds.height,
                }));
            }
        } catch (e) {
            writeLog(e);
        }

        if (errorWindowId) {
            BrowserWindow.getAllWindows().forEach((item) => {
                if (errorWindowId !== item.id) {
                    item.destroy();
                }
            });
        } else {
            app.exit();
        }
        globalShortcut.unregisterAll();
        writeLog("exited ui");
    }
};

const sleep = (ms) => {
    return new Promise(resolve => setTimeout(resolve, ms));
};

const showErrorWindow = (title, content) => {
    let errorHTMLPath = path.join(appDir, "app", "electron", "error.html");
    if (isDevEnv) {
        errorHTMLPath = path.join(appDir, "electron", "error.html");
    }
    const errWindow = new BrowserWindow({
        width: Math.floor(screen.getPrimaryDisplay().size.width * 0.5),
        height: Math.floor(screen.getPrimaryDisplay().workAreaSize.height * 0.8),
        frame: false,
        icon: path.join(appDir, "stage", "icon-large.png"),
        webPreferences: {
            nodeIntegration: true, webviewTag: true, webSecurity: false, contextIsolation: false,
        },
    });
    errWindow.loadFile(errorHTMLPath, {
        query: {
            home: app.getPath("home"),
            v: appVer,
            title: title,
            content: content,
            icon: path.join(appDir, "stage", "icon-large.png"),
        },
    });
    errWindow.show();
    return errWindow.id;
};

const writeLog = (out) => {
    console.log(out);
    const logFile = path.join(confDir, "app.log");
    let log = "";
    const maxLogLines = 1024;
    try {
        if (fs.existsSync(logFile)) {
            log = fs.readFileSync(logFile).toString();
            let lines = log.split("\n");
            if (maxLogLines < lines.length) {
                log = lines.slice(maxLogLines / 2, maxLogLines).join("\n") + "\n";
            }
        }
        out = out.toString();
        out = new Date().toISOString().replace(/T/, " ").replace(/\..+/, "") + " " + out;
        log += out + "\n";
        fs.writeFileSync(logFile, log);
    } catch (e) {
        console.error(e);
    }
};

const boot = () => {
    let windowStateInitialized = true;
    // 恢复主窗体状态
    let oldWindowState = {};
    try {
        oldWindowState = JSON.parse(fs.readFileSync(windowStatePath, "utf8"));
        if (!oldWindowState.x) {
            windowStateInitialized = false;
        }
    } catch (e) {
        fs.writeFileSync(windowStatePath, "{}");
        windowStateInitialized = false;
    }
    let defaultWidth;
    let defaultHeight;
    let workArea;
    try {
        defaultWidth = Math.floor(screen.getPrimaryDisplay().size.width * 0.8);
        defaultHeight = Math.floor(screen.getPrimaryDisplay().workAreaSize.height * 0.8);
        workArea = screen.getPrimaryDisplay().workArea;
    } catch (e) {
        console.error(e);
    }
    const windowState = Object.assign({}, {
        isMaximized: false,
        fullscreen: false,
        isDevToolsOpened: false,
        x: 0,
        y: 0,
        width: defaultWidth,
        height: defaultHeight,
    }, oldWindowState);

    // writeLog("windowStat [width=" + windowState.width + ", height=" + windowState.height + "], default [width=" + defaultWidth + ", height=" + defaultHeight + "], workArea [width=" + workArea.width + ", height=" + workArea.height + "]");

    let x = windowState.x;
    let y = windowState.y;
    if (workArea) {
        // 窗口大于 workArea 时缩小会隐藏到左下角，这里使用最小值重置
        if (windowState.width > workArea.width || windowState.height > workArea.height) { // 重启后窗口大小恢复默认问题 https://github.com/siyuan-note/siyuan/issues/7755
            windowState.width = Math.min(defaultWidth, workArea.width);
            windowState.height = Math.min(defaultHeight, workArea.height);
        }
        if (x > workArea.width) {
            x = 0;
        }
        if (y > workArea.height) {
            y = 0;
        }
    }
    if (windowState.width < 493) {
        windowState.width = 493;
    }
    if (windowState.height < 376) {
        windowState.height = 376;
    }
    if (x < 0) {
        x = 0;
    }
    if (y < 0) {
        y = 0;
    }

    // 创建主窗体
    const currentWindow = new BrowserWindow({
        show: false,
        width: windowState.width,
        height: windowState.height,
        minWidth: 493,
        minHeight: 376,
        fullscreenable: true,
        fullscreen: windowState.fullscreen,
        trafficLightPosition: {x: 8, y: 8},
        webPreferences: {
            nodeIntegration: true,
            webviewTag: true,
            webSecurity: false,
            contextIsolation: false,
            autoplayPolicy: "user-gesture-required" // 桌面端禁止自动播放多媒体 https://github.com/siyuan-note/siyuan/issues/7587
        },
        frame: "darwin" === process.platform,
        titleBarStyle: "hidden",
        icon: path.join(appDir, "stage", "icon-large.png"),
    });
    remote.enable(currentWindow.webContents);

    windowStateInitialized ? currentWindow.setPosition(x, y) : currentWindow.center();
    currentWindow.webContents.userAgent = "SiYuan/" + appVer + " https://b3log.org/siyuan Electron " + currentWindow.webContents.userAgent;

    if (localhost && !proxyURL) {
        // set proxy
        net.fetch(getServer() + "/api/system/getNetwork", {method: "POST"}).then((response) => {
            return response.json();
        }).then((response) => {
            setProxy(`${response.data.proxy.scheme}://${response.data.proxy.host}:${response.data.proxy.port}`, currentWindow.webContents).then(() => {
                // 加载主界面
                currentWindow.loadURL(getServer() + "/stage/build/app/?v=" + new Date().getTime());
            });
        });
    } else {
        setProxy(proxyURL, currentWindow.webContents).then(() => {
            // 加载主界面
            currentWindow.loadURL(getServer() + "/stage/build/app/?v=" + new Date().getTime());
        });
    }

    currentWindow.webContents.session.setSpellCheckerLanguages(["en-US"]);

    // 发起互联网服务请求时绕过安全策略 https://github.com/siyuan-note/siyuan/issues/5516
    currentWindow.webContents.session.webRequest.onBeforeSendHeaders((details, cb) => {
        if (-1 < details.url.indexOf("bili")) {
            // B 站不移除 Referer https://github.com/siyuan-note/siyuan/issues/94
            cb({requestHeaders: details.requestHeaders});
            return;
        }

        for (let key in details.requestHeaders) {
            if ("referer" === key.toLowerCase()) {
                delete details.requestHeaders[key];
            }
        }
        cb({requestHeaders: details.requestHeaders});
    });
    currentWindow.webContents.session.webRequest.onHeadersReceived((details, cb) => {
        for (let key in details.responseHeaders) {
            if ("x-frame-options" === key.toLowerCase()) {
                delete details.responseHeaders[key];
            } else if ("content-security-policy" === key.toLowerCase()) {
                delete details.responseHeaders[key];
            } else if ("access-control-allow-origin" === key.toLowerCase()) {
                delete details.responseHeaders[key];
            }
        }
        cb({responseHeaders: details.responseHeaders});
    });

    currentWindow.webContents.on("did-finish-load", () => {
        let siyuanOpenURL;
        if ("win32" === process.platform || "linux" === process.platform) {
            siyuanOpenURL = process.argv.find((arg) => arg.startsWith("siyuan://"));
        }
        if (siyuanOpenURL) {
            if (currentWindow.isMinimized()) {
                currentWindow.restore();
            }
            currentWindow.show();
            setTimeout(() => { // 等待界面js执行完毕
                writeLog(siyuanOpenURL);
                currentWindow.webContents.send("siyuan-open-url", siyuanOpenURL);
            }, 2000);
        }
    });

    if (windowState.isDevToolsOpened) {
        currentWindow.webContents.openDevTools({mode: "bottom"});
    }

    // 主界面事件监听
    currentWindow.once("ready-to-show", () => {
        currentWindow.show();
        if (windowState.isMaximized) {
            currentWindow.maximize();
        } else {
            currentWindow.unmaximize();
        }
        if (bootWindow && !bootWindow.isDestroyed()) {
            bootWindow.destroy();
        }
    });

    // 菜单
    const productName = "SiYuan";
    const template = [{
        label: productName, submenu: [{
            label: `About ${productName}`, role: "about",
        }, {type: "separator"}, {role: "services"}, {type: "separator"}, {
            label: `Hide ${productName}`, role: "hide",
        }, {role: "hideOthers"}, {role: "unhide"}, {type: "separator"}, {
            label: `Quit ${productName}`, role: "quit",
        },],
    }, {
        role: "editMenu", submenu: [{role: "cut"}, {role: "copy"}, {role: "paste"}, {
            role: "pasteAndMatchStyle", accelerator: "CmdOrCtrl+Shift+C"
        }, {role: "selectAll"},],
    }, {
        role: "windowMenu",
        submenu: [{role: "minimize"}, {role: "zoom"}, {role: "togglefullscreen"}, {type: "separator"}, {role: "toggledevtools"}, {type: "separator"}, {role: "front"},],
    },];
    const menu = Menu.buildFromTemplate(template);
    Menu.setApplicationMenu(menu);
    // 当前页面链接使用浏览器打开
<<<<<<< HEAD
    currentWindow.webContents.on("will-navigate", (event) => {
        const url = event.url;
        if (url.startsWith(getServer())) {
            return;
        }
        event.preventDefault();
        shell.openExternal(url);
    });

=======
    windowNavigate(currentWindow);
>>>>>>> 398fdf16
    currentWindow.on("close", (event) => {
        if (currentWindow && !currentWindow.isDestroyed()) {
            currentWindow.webContents.send("siyuan-save-close", false);
        }
        event.preventDefault();
    });
    workspaces.push({
        browserWindow: currentWindow,
    });
};

const showWindow = (wnd) => {
    if (!wnd || wnd.isDestroyed()) {
        return;
    }

    if (wnd.isMinimized()) {
        wnd.restore();
    }
    wnd.show();
};

const initKernel = (workspace, port, lang, tlsKernel, tlsCertFile, tlsKeyFile) => {
    return new Promise(async (resolve) => {
        bootWindow = new BrowserWindow({
            width: Math.floor(screen.getPrimaryDisplay().size.width / 2),
            height: Math.floor(screen.getPrimaryDisplay().workAreaSize.height / 2),
            frame: false,
            backgroundColor: "#1e1e1e",
            icon: path.join(appDir, "stage", "icon-large.png"),
        });
        let bootIndex = path.join(appDir, "app", "electron", "boot.html");
        if (isDevEnv) {
            bootIndex = path.join(appDir, "electron", "boot.html");
        }
        bootWindow.loadFile(bootIndex, {query: {v: appVer}});
        bootWindow.show();

        const kernelName = "win32" === process.platform ? "SiYuan-Kernel.exe" : "SiYuan-Kernel";
        const kernelPath = path.join(appDir, "kernel", kernelName);
        if (!fs.existsSync(kernelPath)) {
            showErrorWindow("⚠️ 内核程序丢失 Kernel program is missing", `<div>内核程序丢失，请重新安装思源，并将思源内核程序加入杀毒软件信任列表。</div><div>The kernel program is not found, please reinstall SiYuan and add SiYuan Kernel prgram into the trust list of your antivirus software.</div><div><i>${kernelPath}</i></div>`);
            bootWindow.destroy();
            resolve(false);
            return;
        }

        if (!isDevEnv || workspaces.length > 0) {
            if (port && "" !== port) {
                kernelPort = port;
            } else {
                const getAvailablePort = () => {
                    // https://gist.github.com/mikeal/1840641
                    return new Promise((portResolve, portReject) => {
                        const server = gNet.createServer();
                        server.on("error", error => {
                            writeLog(error);
                            kernelPort = "";
                            portReject();
                        });
                        server.listen(0, () => {
                            kernelPort = server.address().port;
                            server.close(() => portResolve(kernelPort));
                        });
                    });
                };
                await getAvailablePort();
            }
        }
        writeLog("got kernel port [" + kernelPort + "]");
        if (!kernelPort) {
            bootWindow.destroy();
            resolve(false);
            return;
        }
        const cmds = ["--port", kernelPort, "--wd", appDir];
        if (isDevEnv && workspaces.length === 0) {
            cmds.push("--mode", "dev");
        }
        if (workspace) {
            cmds.push("--workspace", workspace);
        }
        if (port) {
            cmds.push("--port", port);
        }
        if (lang) {
            cmds.push("--lang", lang);
        }
        if (tlsKernel) {
            cmds.push("--tls-kernel", true);
        }
        if (tlsCertFile) {
            cmds.push("--tls-cert-file", tlsCertFile);
        }
        if (tlsKeyFile) {
            cmds.push("--tls-key-file", tlsKeyFile);
        }
        let cmd = `ui version [${appVer}], booting kernel [${kernelPath} ${cmds.join(" ")}]`;
        writeLog(cmd);
        if (!isDevEnv || workspaces.length > 0) {
            const cp = require("child_process");
            const kernelProcess = cp.spawn(kernelPath, cmds, {
                detached: false, // 桌面端内核进程不再以游离模式拉起 https://github.com/siyuan-note/siyuan/issues/6336
                stdio: "ignore",
            },);

            const currentKernelPort = kernelPort;
            writeLog("booted kernel process [pid=" + kernelProcess.pid + ", port=" + kernelPort + "]");
            kernelProcess.on("close", (code) => {
                writeLog(`kernel [pid=${kernelProcess.pid}, port=${currentKernelPort}] exited with code [${code}]`);
                if (0 !== code) {
                    let errorWindowId;
                    switch (code) {
                        case 20:
                            errorWindowId = showErrorWindow("⚠️ 数据库被锁定 The database is locked", "<div>数据库文件正在被其他进程占用，请检查是否同时存在多个内核进程（SiYuan Kernel）服务相同的工作空间。</div><div>The database file is being occupied by other processes, please check whether there are multiple kernel processes (SiYuan Kernel) serving the same workspace at the same time.</div>");
                            break;
                        case 21:
                            errorWindowId = showErrorWindow("⚠️ 监听端口 " + currentKernelPort + " 失败 Failed to listen to port " + currentKernelPort, "<div>监听 " + currentKernelPort + " 端口失败，请确保程序拥有网络权限并不受防火墙和杀毒软件阻止。</div><div>Failed to listen to port " + currentKernelPort + ", please make sure the program has network permissions and is not blocked by firewalls and antivirus software.</div>");
                            break;
                        case 24: // 工作空间已被锁定，尝试切换到第一个打开的工作空间
                            if (workspaces && 0 < workspaces.length) {
                                showWindow(workspaces[0].browserWindow);
                            }

                            errorWindowId = showErrorWindow("⚠️ 工作空间已被锁定 The workspace is locked", "<div>该工作空间正在被使用，请尝试在任务管理器中结束 SiYuan-Kernel 进程或者重启操作系统后再启动思源。</div><div>The workspace is being used, please try to end the SiYuan-Kernel process in the task manager or restart the operating system and then start SiYuan.</div>");
                            break;
                        case 25:
                            errorWindowId = showErrorWindow("⚠️ 初始化工作空间失败 Failed to create workspace directory", "<div>初始化工作空间失败。</div><div>Failed to init workspace.</div>");
                            break;
                        case 26:
                            errorWindowId = showErrorWindow("🚒 已成功避免潜在的数据损坏<br>Successfully avoid potential data corruption", "<div>工作空间下的文件正在被第三方软件（比如同步盘 iCloud/OneDrive/Dropbox/Google Drive/坚果云/百度网盘/腾讯微云等）扫描读取占用，继续使用会导致数据损坏，思源内核已经安全退出。<br><br>请将工作空间移动到其他路径后再打开，停止同步盘同步工作空间。如果以上步骤无法解决问题，请参考<a href=\"https://ld246.com/article/1684586140917\">这里</a>或者<a href=\"https://ld246.com/article/1649901726096\" target=\"_blank\">发帖</a>寻求帮助。</div><hr><div>The files in the workspace are being scanned and read by third-party software (such as sync disk iCloud/OneDrive/Dropbox/Google Drive/Nutstore/Baidu Netdisk/Tencent Weiyun, etc.), continuing to use it will cause data corruption, and the SiYuan kernel is already safe shutdown.<br><br>Move the workspace to another path and open it again, stop the sync disk to sync the workspace. If the above steps do not resolve the issue, please look for help or report bugs <a href=\"https://liuyun.io/article/1686530886208\" target=\"_blank\">here</a>.</div>");
                            break;
                        case 0:
                            break;
                        default:
                            errorWindowId = showErrorWindow("⚠️ 内核因未知原因退出 The kernel exited for unknown reasons", `<div>思源内核因未知原因退出 [code=${code}]，请尝试重启操作系统后再启动思源。如果该问题依然发生，请检查杀毒软件是否阻止思源内核启动。</div><div>SiYuan Kernel exited for unknown reasons [code=${code}], please try to reboot your operating system and then start SiYuan again. If occurs this problem still, please check your anti-virus software whether kill the SiYuan Kernel.</div>`);
                            break;
                    }

                    exitApp(currentKernelPort, errorWindowId);
                    bootWindow.destroy();
                    resolve(false);
                }
            });
        }

        let apiData;
        let count = 0;
        writeLog("checking kernel version");
        for (; ;) {
            try {
                const apiResult = await net.fetch(getServer() + "/api/system/version");
                apiData = await apiResult.json();
                bootWindow.setResizable(false);
                bootWindow.loadURL(getServer() + "/appearance/boot/index.html");
                bootWindow.show();
                break;
            } catch (e) {
                writeLog("get kernel version failed: " + e.message);
                if (14 < ++count) {
                    writeLog("get kernel ver failed");
                    showErrorWindow("⚠️ 获取内核服务端口失败 Failed to get kernel serve port", "<div>获取内核服务端口失败，请确保程序拥有网络权限并不受防火墙和杀毒软件阻止。</div><div>Failed to get kernel serve port, please make sure the program has network permissions and is not blocked by firewalls and antivirus software.</div>");
                    bootWindow.destroy();
                    resolve(false);
                    return;
                }
                await sleep(200);
            }
        }

        if (0 === apiData.code) {
            writeLog("got kernel version [" + apiData.data + "]");
            if (!isDevEnv && apiData.data !== appVer) {
                writeLog(`kernel [${apiData.data}] is running, shutdown it now and then start kernel [${appVer}]`);
                net.fetch(getServer() + "/api/system/exit", {method: "POST"});
                bootWindow.destroy();
                resolve(false);
            } else {
                let progressing = false;
                while (!progressing) {
                    try {
                        const progressResult = await net.fetch(getServer() + "/api/system/bootProgress");
                        const progressData = await progressResult.json();
                        if (progressData.data.progress >= 100) {
                            resolve(true);
                            progressing = true;
                        } else {
                            await sleep(100);
                        }
                    } catch (e) {
                        writeLog("get boot progress failed: " + e.message);
                        net.fetch(getServer() + "/api/system/exit", {method: "POST"});
                        bootWindow.destroy();
                        resolve(false);
                        progressing = true;
                    }
                }
            }
        } else {
            writeLog(`get kernel version failed: ${apiData.code}, ${apiData.msg}`);
            resolve(false);
        }
    });
};

app.setAsDefaultProtocolClient("siyuan");
app.setPath("userData", app.getPath("userData") + "-Electron"); // `~/.config` 下 Electron 相关文件夹名称改为 `SiYuan-Electron` https://github.com/siyuan-note/siyuan/issues/3349

app.commandLine.appendSwitch("disable-web-security");
app.commandLine.appendSwitch("auto-detect", "false");
app.commandLine.appendSwitch("no-proxy-server");
app.commandLine.appendSwitch("enable-features", "PlatformHEVCDecoderSupport");

// Support set Chromium command line arguments on the desktop https://github.com/siyuan-note/siyuan/issues/9696
writeLog("app is packaged [" + app.isPackaged + "], command line args [" + process.argv.join(", ") + "]");
let argStart = 1;
if (!app.isPackaged) {
    argStart = 2;
}
for (let i = argStart; i < process.argv.length; i++) {
    let arg = process.argv[i];
    if (arg.startsWith("siyuan://")
        || arg.startsWith("--workspace=")
        || arg.startsWith("--port=")
        || arg.startsWith("--proxy=")
        || arg.startsWith("--remote=")
        || arg.startsWith("--hostname=")

        || arg.startsWith("--tls-kernel")
        || arg.startsWith("--tls-key-file")
        || arg.startsWith("--tls-cert-file")
    ) {
        // 跳过内置参数
        continue;
    }

    app.commandLine.appendSwitch(arg);
    writeLog("command line switch [" + arg + "]");
}

app.whenReady().then(() => {
    const resetTrayMenu = (tray, lang, mainWindow) => {
        const trayMenuTemplate = [{
            label: mainWindow.isVisible() ? lang.hideWindow : lang.showWindow, click: () => {
                showHideWindow(tray, lang, mainWindow);
            },
        }, {
            label: lang.officialWebsite, click: () => {
                shell.openExternal("https://b3log.org/siyuan/");
            },
        }, {
            label: lang.openSource, click: () => {
                shell.openExternal("https://github.com/siyuan-note/siyuan");
            },
        }, {
            label: lang.resetWindow, type: "checkbox", click: v => {
                resetWindowStateOnRestart = v.checked;
                mainWindow.webContents.send("siyuan-save-close", true);
            },
        }, {
            label: lang.quit, click: () => {
                mainWindow.webContents.send("siyuan-save-close", true);
            },
        },];

        if ("win32" === process.platform) {
            // Windows 端支持窗口置顶 https://github.com/siyuan-note/siyuan/issues/6860
            trayMenuTemplate.splice(1, 0, {
                label: mainWindow.isAlwaysOnTop() ? lang.cancelWindowTop : lang.setWindowTop, click: () => {
                    if (!mainWindow.isAlwaysOnTop()) {
                        mainWindow.setAlwaysOnTop(true);
                    } else {
                        mainWindow.setAlwaysOnTop(false);
                    }
                    resetTrayMenu(tray, lang, mainWindow);
                },
            });
        }
        const contextMenu = Menu.buildFromTemplate(trayMenuTemplate);
        tray.setContextMenu(contextMenu);
    };
    const hideWindow = (wnd) => {
        // 通过 `Alt+M` 最小化后焦点回到先前的窗口 https://github.com/siyuan-note/siyuan/issues/7275
        wnd.minimize();
        wnd.hide();
    };
    const showHideWindow = (tray, lang, mainWindow) => {
        if (!mainWindow.isVisible()) {
            if (mainWindow.isMinimized()) {
                mainWindow.restore();
            }
            mainWindow.show();
        } else {
            hideWindow(mainWindow);
        }

        resetTrayMenu(tray, lang, mainWindow);
    };

    const getWindowByContentId = (id) => {
        return BrowserWindow.getAllWindows().find((win) => win.webContents.id === id);
    };
    ipcMain.on("siyuan-context-menu", (event, langs) => {
        const template = [new MenuItem({
            role: "undo", label: langs.undo
        }), new MenuItem({
            role: "redo", label: langs.redo
        }), {type: "separator"}, new MenuItem({
            role: "copy", label: langs.copy
        }), new MenuItem({
            role: "cut", label: langs.cut
        }), new MenuItem({
            role: "delete", label: langs.delete
        }), new MenuItem({
            role: "paste", label: langs.paste
        }), new MenuItem({
            role: "pasteAndMatchStyle", label: langs.pasteAsPlainText
        }), new MenuItem({
            role: "selectAll", label: langs.selectAll
        })];
        const menu = Menu.buildFromTemplate(template);
        menu.popup({window: BrowserWindow.fromWebContents(event.sender)});
    });
    ipcMain.on("siyuan-open-folder", (event, filePath) => {
        shell.showItemInFolder(filePath);
    });
    ipcMain.on("siyuan-first-quit", () => {
        app.exit();
    });
    ipcMain.handle("siyuan-get", (event, data) => {
        if (data.cmd === "showOpenDialog") {
            return dialog.showOpenDialog(data);
        }
        if (data.cmd === "getContentsId") {
            return event.sender.id;
        }
        if (data.cmd === "setProxy") {
            return setProxy(data.proxyURL, event.sender);
        }
        if (data.cmd === "showSaveDialog") {
            return dialog.showSaveDialog(data);
        }
        if (data.cmd === "isFullScreen") {
            const wnd = getWindowByContentId(event.sender.id);
            if (!wnd) {
                return false;
            }
            return wnd.isFullScreen();
        }
        if (data.cmd === "isMaximized") {
            const wnd = getWindowByContentId(event.sender.id);
            if (!wnd) {
                return false;
            }
            return wnd.isMaximized();
        }
        if (data.cmd === "getMicrophone") {
            return systemPreferences.getMediaAccessStatus("microphone");
        }
        if (data.cmd === "askMicrophone") {
            return systemPreferences.askForMediaAccess("microphone");
        }
        if (data.cmd === "printToPDF") {
            return getWindowByContentId(data.webContentsId).webContents.printToPDF(data.pdfOptions);
        }
        if (data.cmd === "siyuan-open-file") {
            let hasMatch = false;
            BrowserWindow.getAllWindows().find(item => {
                if (item.webContents.id === event.sender.id) {
                    return;
                }
                const ids = decodeURIComponent(new URL(item.webContents.getURL()).hash.substring(1)).split("\u200b");
                const options = JSON.parse(data.options);
                if (ids.includes(options.rootID) || ids.includes(options.assetPath)) {
                    item.focus();
                    item.webContents.send("siyuan-open-file", options);
                    hasMatch = true;
                    return true;
                }
            });
            return hasMatch;
        }
    });

    const initEventId = [];
    ipcMain.on("siyuan-event", (event) => {
        if (initEventId.includes(event.sender.id)) {
            return;
        }
        initEventId.push(event.sender.id);
        const currentWindow = getWindowByContentId(event.sender.id);
        if (!currentWindow) {
            return;
        }
        currentWindow.on("focus", () => {
            event.sender.send("siyuan-event", "focus");
        });
        currentWindow.on("blur", () => {
            event.sender.send("siyuan-event", "blur");
        });
        if ("darwin" !== process.platform) {
            currentWindow.on("maximize", () => {
                event.sender.send("siyuan-event", "maximize");
            });
            currentWindow.on("unmaximize", () => {
                event.sender.send("siyuan-event", "unmaximize");
            });
        }
        currentWindow.on("enter-full-screen", () => {
            event.sender.send("siyuan-event", "enter-full-screen");
        });
        currentWindow.on("leave-full-screen", () => {
            event.sender.send("siyuan-event", "leave-full-screen");
        });
    });
    ipcMain.on("siyuan-cmd", async (event, data) => {
        let cmd = data;
        let webContentsId = event.sender.id;
        if (typeof data !== "string") {
            cmd = data.cmd;
            if (data.webContentsId) {
                webContentsId = data.webContentsId;
            }
        }
        const currentWindow = getWindowByContentId(webContentsId);
        switch (cmd) {
            case "openDevTools":
                event.sender.openDevTools({mode: "bottom"});
                break;
            case "unregisterGlobalShortcut":
                if (data.accelerator) {
                    globalShortcut.unregister(hotKey2Electron(data.accelerator));
                }
                break;
            case "show":
                if (!currentWindow) {
                    return;
                }
                showWindow(currentWindow);
                break;
            case "hide":
                if (!currentWindow) {
                    return;
                }
                currentWindow.hide();
                break;
            case "minimize":
                if (!currentWindow) {
                    return;
                }
                currentWindow.minimize();
                break;
            case "maximize":
                if (!currentWindow) {
                    return;
                }
                currentWindow.maximize();
                break;
            case "restore":
                if (!currentWindow) {
                    return;
                }
                if (currentWindow.isFullScreen()) {
                    currentWindow.setFullScreen(false);
                } else {
                    currentWindow.unmaximize();
                }
                break;
            case "focus":
                if (!currentWindow) {
                    return;
                }
                currentWindow.focus();
                break;
            case "setAlwaysOnTopFalse":
                if (!currentWindow) {
                    return;
                }
                currentWindow.setAlwaysOnTop(false);
                break;
            case "setAlwaysOnTopTrue":
                if (!currentWindow) {
                    return;
                }
                currentWindow.setAlwaysOnTop(true);
                break;
            case "clearCache":
                event.sender.session.clearCache();
                break;
            case "redo":
                event.sender.redo();
                break;
            case "undo":
                event.sender.undo();
                break;
            case "destroy":
                if (!currentWindow) {
                    return;
                }
                currentWindow.destroy();
                break;
            case "closeButtonBehavior":
                if (!currentWindow) {
                    return;
                }
                if (currentWindow.isFullScreen()) {
                    currentWindow.once("leave-full-screen", () => {
                        currentWindow.hide();
                    });
                    currentWindow.setFullScreen(false);
                } else {
                    currentWindow.hide();
                }
                break;
        }
    });
    ipcMain.on("siyuan-config-tray", (event, data) => {
        workspaces.find(item => {
            if (item.browserWindow.webContents.id === event.sender.id) {
                hideWindow(item.browserWindow);
                if ("win32" === process.platform || "linux" === process.platform) {
                    resetTrayMenu(item.tray, data.languages, item.browserWindow);
                }
                return true;
            }
        });
    });
    ipcMain.on("siyuan-export-pdf", (event, data) => {
        dialog.showOpenDialog({
            title: data.title, properties: ["createDirectory", "openDirectory"],
        }).then((result) => {
            if (result.canceled) {
                event.sender.destroy();
                return;
            }
            data.filePaths = result.filePaths;
            data.webContentsId = event.sender.id;
            getWindowByContentId(data.parentWindowId).send("siyuan-export-pdf", data);
        });
    });
    ipcMain.on("siyuan-export-newwindow", (event, data) => {
        // The PDF/Word export preview window automatically adjusts according to the size of the main window https://github.com/siyuan-note/siyuan/issues/10554
        const wndBounds = getWindowByContentId(event.sender.id).getBounds();
        const wndScreen = screen.getDisplayNearestPoint({x: wndBounds.x, y: wndBounds.y});
        const printWin = new BrowserWindow({
            show: true,
            width: Math.floor(wndScreen.size.width * 0.8),
            height: Math.floor(wndScreen.size.height * 0.8),
            resizable: true,
            frame: "darwin" === process.platform,
            icon: path.join(appDir, "stage", "icon-large.png"),
            titleBarStyle: "hidden",
            webPreferences: {
                contextIsolation: false,
                nodeIntegration: true,
                webviewTag: true,
                webSecurity: false,
                autoplayPolicy: "user-gesture-required" // 桌面端禁止自动播放多媒体 https://github.com/siyuan-note/siyuan/issues/7587
            },
        });
        printWin.center();
        printWin.webContents.userAgent = "SiYuan/" + appVer + " https://b3log.org/siyuan Electron " + printWin.webContents.userAgent;
        printWin.loadURL(data);
<<<<<<< HEAD
        printWin.webContents.on("will-navigate", (nEvent) => {
            nEvent.preventDefault();
            if (nEvent.url.startsWith(getServer())) {
                return;
            }
            shell.openExternal(nEvent.url);
        });
=======
        windowNavigate(printWin);
>>>>>>> 398fdf16
    });
    ipcMain.on("siyuan-quit", (event, port) => {
        exitApp(port);
    });
    ipcMain.on("siyuan-open-window", (event, data) => {
        const mainWindow = BrowserWindow.getFocusedWindow() || BrowserWindow.getAllWindows()[0];
        const mainBounds = mainWindow.getBounds();
        const mainScreen = screen.getDisplayNearestPoint({x: mainBounds.x, y: mainBounds.y});
        const win = new BrowserWindow({
            show: true,
            trafficLightPosition: {x: 8, y: 13},
            width: Math.floor(data.width || mainScreen.size.width * 0.7),
            height: Math.floor(data.height || mainScreen.size.height * 0.9),
            minWidth: 493,
            minHeight: 376,
            fullscreenable: true,
            frame: "darwin" === process.platform,
            icon: path.join(appDir, "stage", "icon-large.png"),
            titleBarStyle: "hidden",
            webPreferences: {
                contextIsolation: false,
                nodeIntegration: true,
                webviewTag: true,
                webSecurity: false,
                autoplayPolicy: "user-gesture-required" // 桌面端禁止自动播放多媒体 https://github.com/siyuan-note/siyuan/issues/7587
            },
        });
        remote.enable(win.webContents);

        if (data.position) {
            win.setPosition(data.position.x, data.position.y);
        } else {
            win.center();
        }
        win.webContents.userAgent = "SiYuan/" + appVer + " https://b3log.org/siyuan Electron " + win.webContents.userAgent;
        win.webContents.session.setSpellCheckerLanguages(["en-US"]);
        win.loadURL(data.url);
        windowNavigate(win);
        win.on("close", (event) => {
            if (win && !win.isDestroyed()) {
                win.webContents.send("siyuan-save-close");
            }
            event.preventDefault();
        });
        const targetScreen = screen.getDisplayNearestPoint(screen.getCursorScreenPoint());
        if (mainScreen.id !== targetScreen.id) {
            win.setBounds(targetScreen.workArea);
        }
    });
    ipcMain.on("siyuan-open-workspace", (event, data) => {
        const foundWorkspace = workspaces.find((item) => {
            if (item.workspaceDir === data.workspace) {
                showWindow(item.browserWindow);
                return true;
            }
        });
        if (!foundWorkspace) {
            initKernel(data.workspace, "", "").then((isSucc) => {
                if (isSucc) {
                    boot();
                }
            });
        }
    });
    ipcMain.handle("siyuan-init", async (event, data) => {
        const exitWS = workspaces.find(item => {
            if (event.sender.id === item.browserWindow.webContents.id && item.workspaceDir) {
                if (item.tray && "win32" === process.platform || "linux" === process.platform) {
                    // Tray menu text does not change with the appearance language https://github.com/siyuan-note/siyuan/issues/7935
                    resetTrayMenu(item.tray, data.languages, item.browserWindow);
                }
                return true;
            }
        });
        if (exitWS) {
            return;
        }
        let tray;
        if ("win32" === process.platform || "linux" === process.platform) {
            // 系统托盘
            tray = new Tray(path.join(appDir, "stage", "icon-large.png"));
            tray.setToolTip(`${path.basename(data.workspaceDir)} - SiYuan v${appVer}`);
            const mainWindow = getWindowByContentId(event.sender.id);
            if (!mainWindow) {
                return;
            }
            resetTrayMenu(tray, data.languages, mainWindow);
            tray.on("click", () => {
                showHideWindow(tray, data.languages, mainWindow);
            });
        }
        workspaces.find(item => {
            if (!item.workspaceDir) {
                item.workspaceDir = data.workspaceDir;
                item.tray = tray;
                return true;
            }
        });
        await net.fetch(getServer(data.port) + "/api/system/uiproc?pid=" + process.pid, {method: "POST"});
    });
    ipcMain.on("siyuan-hotkey", (event, data) => {
        if (!data.hotkeys || data.hotkeys.length === 0) {
            return;
        }
        data.hotkeys.forEach((item, index) => {
            const shortcut = hotKey2Electron(item);
            if (!shortcut) {
                return;
            }
            if (globalShortcut.isRegistered(shortcut)) {
                globalShortcut.unregister(shortcut);
            }
            if (index === 0) {
                globalShortcut.register(shortcut, () => {
                    workspaces.find(workspaceItem => {
                        const mainWindow = workspaceItem.browserWindow;
                        if (event.sender.id === mainWindow.webContents.id) {
                            if (mainWindow.isMinimized()) {
                                mainWindow.restore();
                                mainWindow.show(); // 按 `Alt+M` 后隐藏窗口，再次按 `Alt+M` 显示窗口后会卡住不能编辑 https://github.com/siyuan-note/siyuan/issues/8456
                            } else {
                                if (mainWindow.isVisible()) {
                                    if (!mainWindow.isFocused()) {
                                        mainWindow.show();
                                    } else {
                                        hideWindow(mainWindow);
                                    }
                                } else {
                                    mainWindow.show();
                                }
                            }
                            if ("win32" === process.platform || "linux" === process.platform) {
                                resetTrayMenu(workspaceItem.tray, data.languages, mainWindow);
                            }
                            return true;
                        }
                    });
                });
            } else {
                globalShortcut.register(shortcut, () => {
                    BrowserWindow.getAllWindows().forEach(itemB => {
                        itemB.webContents.send("siyuan-hotkey", {
                            hotkey: item
                        });
                    });
                });
            }
        });
    });
    ipcMain.on("siyuan-send-windows", (event, data) => {
        BrowserWindow.getAllWindows().forEach(item => {
            item.webContents.send("siyuan-send-windows", data);
        });
    });
    ipcMain.on("siyuan-auto-launch", (event, data) => {
        app.setLoginItemSettings({openAtLogin: data.openAtLogin});
    });

    if (firstOpen) {
        const firstOpenWindow = new BrowserWindow({
            width: Math.floor(screen.getPrimaryDisplay().size.width * 0.6),
            height: Math.floor(screen.getPrimaryDisplay().workAreaSize.height * 0.8),
            frame: false,
            icon: path.join(appDir, "stage", "icon-large.png"),
            webPreferences: {
                nodeIntegration: true, webviewTag: true, webSecurity: false, contextIsolation: false,
            },
        });
        let initHTMLPath = path.join(appDir, "app", "electron", "init.html");
        if (isDevEnv) {
            initHTMLPath = path.join(appDir, "electron", "init.html");
        }

        // 改进桌面端初始化时使用的外观语言 https://github.com/siyuan-note/siyuan/issues/6803
        let languages = app.getPreferredSystemLanguages();
        let language = languages && 0 < languages.length && "zh-Hans-CN" === languages[0] ? "zh_CN" : "en_US";
        firstOpenWindow.loadFile(initHTMLPath, {
            query: {
                lang: language,
                home: app.getPath("home"),
                v: appVer,
                icon: path.join(appDir, "stage", "icon-large.png"),
            },
        });
        firstOpenWindow.show();
        // 初始化启动
        ipcMain.on("siyuan-first-init", (event, data) => {
            initKernel(data.workspace, "", data.lang).then((isSucc) => {
                if (isSucc) {
                    boot();
                }
            });
            firstOpenWindow.destroy();
        });
    } else {
        const proxy = args.get("--proxy");
        if (proxy) {
            writeLog(`got arg [--proxy="${proxy}"]`);
            proxyURL = proxy;
        }

        const remote = args.get("--remote");
        if (remote) {
            writeLog(`got arg [--remote="${remote}"]`);
            try {
                new URL(remote);
                localhost = false;
                baseURL = remote;
                boot();
            } catch (e) {
                writeLog(`remote URL ["${remote}"] is invalid`);
                const errorWindowId = showErrorWindow("⚠️ 远程服务 URL 无效 The remote service URL is invalid", `<div>所设置的远程内核服务 URL [${remote}] 不是有效的 URL！</div><div>The remote kernel service URL [${remote}] that you set is not a valid URL!</div>`);
                exitApp(undefined, errorWindowId);
            }
            return;
        }

        const workspace = args.get("--workspace");
        if (workspace) {
            writeLog(`got arg [--workspace="${workspace}"]`);
        }
        const hostname = args.get("--hostname");
        if (hostname) {
            writeLog(`got arg [--hostname="${hostname}"]`);
            kernelHostname = hostname;
        }
        const port = args.get("--port");
        if (port) {
            writeLog(`got arg [--port="${port}"]`);
        }
        const tlsKernel = args.get("--tls-kernel");
        if (tlsKernel) {
            writeLog("got arg [--tls-kernel]");
            kernelProtocol = "https";
        }
        const tlsCertFile = args.get("--tls-cert-file");
        if (tlsCertFile) {
            writeLog(`got arg [--tls-cert-file="${tlsCertFile}"]`);
        }
        const tlsKeyFile = args.get("--tls-key-file");
        if (tlsKeyFile) {
            writeLog(`got arg [--tls-key-file="${tlsKeyFile}"]`);
        }
        initKernel(workspace, port, "", tlsKernel, tlsCertFile, tlsKeyFile).then((isSucc) => {
            if (isSucc) {
                boot();
            }
        });
    }

    // 电源相关事件必须放在 whenReady 里面，否则会导致 Linux 端无法正常启动 Trace/breakpoint trap (core dumped) https://github.com/siyuan-note/siyuan/issues/9347
    powerMonitor.on("suspend", () => {
        writeLog("system suspend");
    });
    powerMonitor.on("resume", async () => {
        // 桌面端系统休眠唤醒后判断网络连通性后再执行数据同步 https://github.com/siyuan-note/siyuan/issues/6687
        writeLog("system resume");

        const isOnline = async () => {
            return net.isOnline();
        };
        let online = false;
        for (let i = 0; i < 7; i++) {
            if (await isOnline()) {
                online = true;
                break;
            }

            writeLog("network is offline");
            await sleep(1000);
        }

        if (!online) {
            writeLog("network is offline, do not sync after system resume");
            return;
        }

        workspaces.forEach(item => {
            const currentURL = new URL(item.browserWindow.getURL());
            const server = getServer(currentURL.port);
            writeLog("sync after system resume [" + server + "/api/sync/performSync" + "]");
            net.fetch(server + "/api/sync/performSync", {method: "POST"});
        });
    });
    powerMonitor.on("shutdown", () => {
        writeLog("system shutdown");
        workspaces.forEach(item => {
            const currentURL = new URL(item.browserWindow.getURL());
            net.fetch(getServer(currentURL.port) + "/api/system/exit", {method: "POST"});
        });
    });
    powerMonitor.on("lock-screen", () => {
        writeLog("system lock-screen");
        BrowserWindow.getAllWindows().forEach(item => {
            item.webContents.send("siyuan-send-windows", {cmd: "lockscreenByMode"});
        });
    });
});

app.on("open-url", async (event, url) => { // for macOS
    if (url.startsWith("siyuan://")) {
        let isBackground = true;
        if (workspaces.length === 0) {
            isBackground = false;
            let index = 0;
            while (index < 10) {
                index++;
                await sleep(500);
                if (workspaces.length > 0) {
                    break;
                }
            }
        }
        if (!isBackground) {
            await sleep(1500);
        }
        workspaces.forEach(item => {
            if (item.browserWindow && !item.browserWindow.isDestroyed()) {
                item.browserWindow.webContents.send("siyuan-open-url", url);
            }
        });
    }
});

app.on("second-instance", (event, argv) => {
    writeLog("second-instance [" + argv + "]");
    let workspace = argv.find((arg) => arg.startsWith("--workspace="));
    if (workspace) {
        workspace = workspace.split("=")[1];
        writeLog("got second-instance arg [--workspace=" + workspace + "]");
    }
    let port = argv.find((arg) => arg.startsWith("--port="));
    if (port) {
        port = port.split("=")[1];
        writeLog("got second-instance arg [--port=" + port + "]");
    } else {
        port = 0;
    }
    const foundWorkspace = workspaces.find(item => {
        if (item.browserWindow && !item.browserWindow.isDestroyed()) {
            if (workspace && workspace === item.workspaceDir) {
                showWindow(item.browserWindow);
                return true;
            }
        }
    });
    if (foundWorkspace) {
        return;
    }
    if (workspace) {
        initKernel(workspace, port, "").then((isSucc) => {
            if (isSucc) {
                boot();
            }
        });
        return;
    }

    const siyuanURL = argv.find((arg) => arg.startsWith("siyuan://"));
    workspaces.forEach(item => {
        if (item.browserWindow && !item.browserWindow.isDestroyed() && siyuanURL) {
            item.browserWindow.webContents.send("siyuan-open-url", siyuanURL);
        }
    });

    if (!siyuanURL && 0 < workspaces.length) {
        showWindow(workspaces[0].browserWindow);
    }
});

app.on("activate", () => {
    if (workspaces.length > 0) {
        const mainWindow = workspaces[0].browserWindow;
        if (mainWindow && !mainWindow.isDestroyed()) {
            mainWindow.show();
        }
    }
    if (BrowserWindow.getAllWindows().length === 0) {
        boot();
    }
});

app.on("web-contents-created", (webContentsCreatedEvent, contents) => {
    contents.setWindowOpenHandler((details) => {
        // https://github.com/siyuan-note/siyuan/issues/10567
        if (details.url.startsWith("file:///") && details.disposition === "foreground-tab") {
            return;
        }
        // 在编辑器内打开链接的处理，比如 iframe 上的打开链接。
        shell.openExternal(details.url);
        return {action: "deny"};
    });
});

app.on("before-quit", (event) => {
    workspaces.forEach(item => {
        if (item.browserWindow && !item.browserWindow.isDestroyed()) {
            event.preventDefault();
            item.browserWindow.webContents.send("siyuan-save-close", true);
        }
    });
});<|MERGE_RESOLUTION|>--- conflicted
+++ resolved
@@ -76,24 +76,22 @@
     app.exit();
 }
 
-<<<<<<< HEAD
 const getServer = (port = kernelPort) => {
     return localhost
         ? `${kernelProtocol}://${kernelHostname}:${port}`
         : baseURL;
 }
-=======
+
 const  windowNavigate = (currentWindow) => {
     currentWindow.webContents.on("will-navigate", (event) => {
         const url = event.url;
-        if (url.startsWith(localServer)) {
+        if (url.startsWith(getServer())) {
             return;
         }
         event.preventDefault();
         shell.openExternal(url);
     });
 };
->>>>>>> 398fdf16
 
 const setProxy = (proxyURL, webContents) => {
     try {
@@ -437,19 +435,7 @@
     const menu = Menu.buildFromTemplate(template);
     Menu.setApplicationMenu(menu);
     // 当前页面链接使用浏览器打开
-<<<<<<< HEAD
-    currentWindow.webContents.on("will-navigate", (event) => {
-        const url = event.url;
-        if (url.startsWith(getServer())) {
-            return;
-        }
-        event.preventDefault();
-        shell.openExternal(url);
-    });
-
-=======
     windowNavigate(currentWindow);
->>>>>>> 398fdf16
     currentWindow.on("close", (event) => {
         if (currentWindow && !currentWindow.isDestroyed()) {
             currentWindow.webContents.send("siyuan-save-close", false);
@@ -1013,17 +999,7 @@
         printWin.center();
         printWin.webContents.userAgent = "SiYuan/" + appVer + " https://b3log.org/siyuan Electron " + printWin.webContents.userAgent;
         printWin.loadURL(data);
-<<<<<<< HEAD
-        printWin.webContents.on("will-navigate", (nEvent) => {
-            nEvent.preventDefault();
-            if (nEvent.url.startsWith(getServer())) {
-                return;
-            }
-            shell.openExternal(nEvent.url);
-        });
-=======
         windowNavigate(printWin);
->>>>>>> 398fdf16
     });
     ipcMain.on("siyuan-quit", (event, port) => {
         exitApp(port);
