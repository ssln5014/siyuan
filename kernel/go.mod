module github.com/siyuan-community/siyuan/kernel

go 1.21

toolchain go1.21.3

require (
	code.sajari.com/docconv v1.3.8
	github.com/88250/clipboard v0.1.5
	github.com/88250/epub v0.0.0-20230830085737-c19055cd1f48
	github.com/88250/gulu v1.2.3-0.20231209020950-b7b6994e395c
	github.com/88250/lute v1.7.7-0.20240225141140-2acd83bfa5d5
	github.com/88250/pdfcpu v0.3.14-0.20230401044135-c7369a99720c
	github.com/88250/vitess-sqlparser v0.0.0-20210205111146-56a2ded2aba1
	github.com/ClarkThan/ahocorasick v0.0.0-20231011042242-30d1ef1347f4
	github.com/ConradIrwin/font v0.0.0-20210318200717-ce8d41cc0732
	github.com/Masterminds/sprig/v3 v3.2.3
	github.com/PuerkitoBio/goquery v1.9.0
	github.com/Xuanwo/go-locale v1.1.0
	github.com/araddon/dateparse v0.0.0-20210429162001-6b43995a97de
	github.com/common-nighthawk/go-figure v0.0.0-20210622060536-734e95fb86be
	github.com/denisbrodbeck/machineid v1.0.1
	github.com/dgraph-io/ristretto v0.1.1
	github.com/dustin/go-humanize v1.0.1
	github.com/emirpasic/gods v1.18.1
	github.com/facette/natsort v0.0.0-20181210072756-2cd4dd1e2dcb
	github.com/flopp/go-findfont v0.1.0
	github.com/fsnotify/fsnotify v1.7.0
	github.com/gabriel-vasile/mimetype v1.4.3
	github.com/getsentry/sentry-go v0.27.0
	github.com/gin-contrib/gzip v0.0.6
	github.com/gin-contrib/sessions v0.0.5
	github.com/gin-gonic/gin v1.9.1
	github.com/go-ole/go-ole v1.3.0
	github.com/goccy/go-json v0.10.2
	github.com/gofrs/flock v0.8.1
	github.com/google/go-github/v53 v53.2.0
	github.com/gorilla/websocket v1.5.1
	github.com/imroc/req/v3 v3.42.3
	github.com/jinzhu/copier v0.4.0
	github.com/json-iterator/go v1.1.12
	github.com/klippa-app/go-pdfium v1.11.0
	github.com/mattn/go-sqlite3 v2.0.3+incompatible
	github.com/mitchellh/go-ps v1.0.0
	github.com/mssola/useragent v1.0.0
	github.com/olahol/melody v1.1.4
	github.com/open-spaced-repetition/go-fsrs v1.1.0
	github.com/panjf2000/ants/v2 v2.9.0
	github.com/patrickmn/go-cache v2.1.0+incompatible
	github.com/radovskyb/watcher v1.0.7
	github.com/rqlite/sql v0.0.0-20240102050638-e741e9f54197
	github.com/sabhiram/go-gitignore v0.0.0-20210923224102-525f6e181f06
	github.com/sashabaranov/go-openai v1.20.0
	github.com/shirou/gopsutil/v3 v3.24.1
	github.com/siyuan-note/dejavu v0.0.0-20240218075321-a488f36181cc
	github.com/siyuan-note/encryption v0.0.0-20231219001248-1e028a4d13b4
	github.com/siyuan-note/eventbus v0.0.0-20240124091459-8e1b37a55255
	github.com/siyuan-note/filelock v0.0.0-20240128091141-94d7bb3e0772
	github.com/siyuan-note/httpclient v0.0.0-20240218075040-36250ac08e54
	github.com/siyuan-note/logging v0.0.0-20231208035918-61f884c854f0
	github.com/siyuan-note/riff v0.0.0-20240224132914-ccd13f66ed24
	github.com/spf13/cast v1.6.0
	github.com/steambap/captcha v1.4.1
	github.com/studio-b12/gowebdav v0.9.0
	github.com/vmihailenco/msgpack/v5 v5.4.1
	github.com/xrash/smetrics v0.0.0-20231213231151-1d8dd44e695e
	github.com/xuri/excelize/v2 v2.8.1
	golang.org/x/image v0.15.0
	golang.org/x/mobile v0.0.0-20230901161150-52620a4a7557
	golang.org/x/mod v0.15.0
	golang.org/x/net v0.21.0
	golang.org/x/text v0.14.0
)

require (
	github.com/ProtonMail/go-crypto v0.0.0-20230217124315-7d5c6f04bbb8 // indirect
	github.com/cloudflare/circl v1.3.7 // indirect
	github.com/golang/protobuf v1.5.3 // indirect
	github.com/google/go-querystring v1.1.0 // indirect
	golang.org/x/oauth2 v0.8.0 // indirect
	google.golang.org/appengine v1.6.7 // indirect
)

require (
	dmitri.shuralyov.com/font/woff2 v0.0.0-20180220214647-957792cbbdab // indirect
	github.com/JalfResi/justext v0.0.0-20221106200834-be571e3e3052 // indirect
	github.com/Masterminds/goutils v1.1.1 // indirect
	github.com/Masterminds/semver/v3 v3.2.1 // indirect
	github.com/advancedlogic/GoOse v0.0.0-20231203033844-ae6b36caf275 // indirect
	github.com/alecthomas/chroma v0.10.0 // indirect
	github.com/andybalholm/brotli v1.1.0 // indirect
	github.com/andybalholm/cascadia v1.3.2 // indirect
	github.com/asaskevich/EventBus v0.0.0-20200907212545-49d423059eef // indirect
	github.com/aws/aws-sdk-go v1.50.25 // indirect
	github.com/bytedance/sonic v1.11.1 // indirect
	github.com/cespare/xxhash/v2 v2.2.0 // indirect
	github.com/chenzhuoyu/base64x v0.0.0-20230717121745-296ad89f973d // indirect
	github.com/chenzhuoyu/iasm v0.9.1 // indirect
<<<<<<< HEAD
	github.com/dlclark/regexp2 v1.10.0 // indirect
=======
	github.com/cloudflare/circl v1.3.7 // indirect
	github.com/dlclark/regexp2 v1.11.0 // indirect
>>>>>>> bdacf391
	github.com/dsnet/compress v0.0.1 // indirect
	github.com/fatih/set v0.2.1 // indirect
	github.com/gigawattio/window v0.0.0-20180317192513-0f5467e35573 // indirect
	github.com/gin-contrib/sse v0.1.0 // indirect
	github.com/go-playground/locales v0.14.1 // indirect
	github.com/go-playground/universal-translator v0.18.1 // indirect
	github.com/go-playground/validator/v10 v10.18.0 // indirect
	github.com/go-resty/resty/v2 v2.11.0 // indirect
	github.com/go-task/slim-sprig v0.0.0-20230315185526-52ccab3ef572 // indirect
	github.com/golang/freetype v0.0.0-20170609003504-e2365dfdc4a0 // indirect
	github.com/golang/glog v1.2.0 // indirect
	github.com/google/pprof v0.0.0-20240225044709-fd706174c886 // indirect
	github.com/google/uuid v1.6.0 // indirect
	github.com/gopherjs/gopherjs v1.17.2 // indirect
	github.com/gorilla/context v1.1.2 // indirect
	github.com/gorilla/securecookie v1.1.2 // indirect
	github.com/gorilla/sessions v1.2.2 // indirect
	github.com/hashicorp/errwrap v1.1.0 // indirect
	github.com/hashicorp/go-multierror v1.1.1 // indirect
	github.com/hhrutter/lzw v1.0.0 // indirect
	github.com/hhrutter/tiff v1.0.1 // indirect
	github.com/huandu/xstrings v1.4.0 // indirect
	github.com/imdario/mergo v0.3.16 // indirect
	github.com/jaytaylor/html2text v0.0.0-20230321000545-74c2419ad056 // indirect
	github.com/jmespath/go-jmespath v0.4.0 // indirect
	github.com/jolestar/go-commons-pool/v2 v2.1.2 // indirect
	github.com/juju/errors v1.0.0 // indirect
	github.com/klauspost/compress v1.17.7 // indirect
	github.com/klauspost/cpuid/v2 v2.2.7 // indirect
	github.com/leodido/go-urn v1.4.0 // indirect
	github.com/levigross/exp-html v0.0.0-20120902181939-8df60c69a8f5 // indirect
	github.com/lufia/plan9stats v0.0.0-20231016141302-07b5767bb0ed // indirect
	github.com/mattn/go-isatty v0.0.20 // indirect
	github.com/mattn/go-runewidth v0.0.15 // indirect
	github.com/mitchellh/copystructure v1.2.0 // indirect
	github.com/mitchellh/reflectwalk v1.0.2 // indirect
	github.com/modern-go/concurrent v0.0.0-20180306012644-bacd9c7ef1dd // indirect
	github.com/modern-go/reflect2 v1.0.2 // indirect
	github.com/mohae/deepcopy v0.0.0-20170929034955-c48cc78d4826 // indirect
	github.com/olekukonko/tablewriter v0.0.5 // indirect
	github.com/onsi/ginkgo/v2 v2.15.0 // indirect
	github.com/otiai10/gosseract/v2 v2.4.1 // indirect
	github.com/pelletier/go-toml/v2 v2.1.1 // indirect
	github.com/pkg/errors v0.9.1 // indirect
	github.com/power-devops/perfstat v0.0.0-20240221224432-82ca36839d55 // indirect
	github.com/qiniu/go-sdk/v7 v7.19.0 // indirect
	github.com/quic-go/qpack v0.4.0 // indirect
	github.com/quic-go/quic-go v0.41.0 // indirect
	github.com/refraction-networking/utls v1.6.3 // indirect
	github.com/restic/chunker v0.4.0 // indirect
	github.com/richardlehane/mscfb v1.0.4 // indirect
	github.com/richardlehane/msoleps v1.0.3 // indirect
	github.com/rivo/uniseg v0.4.7 // indirect
	github.com/shoenig/go-m1cpu v0.1.6 // indirect
	github.com/shopspring/decimal v1.3.1 // indirect
	github.com/ssor/bom v0.0.0-20170718123548-6386211fdfcf // indirect
	github.com/tetratelabs/wazero v1.6.0 // indirect
	github.com/tklauser/go-sysconf v0.3.13 // indirect
	github.com/tklauser/numcpus v0.7.0 // indirect
	github.com/twitchyliquid64/golang-asm v0.15.1 // indirect
	github.com/ugorji/go/codec v1.2.12 // indirect
	github.com/vmihailenco/tagparser/v2 v2.0.0 // indirect
	github.com/wmentor/html v1.0.3 // indirect
	github.com/xuri/efp v0.0.0-20231025114914-d1ff6096ae53 // indirect
	github.com/xuri/nfp v0.0.0-20230919160717-d98342af3f05 // indirect
	github.com/yusufpapurcu/wmi v1.2.4 // indirect
	go.uber.org/mock v0.4.0 // indirect
	golang.org/x/arch v0.7.0 // indirect
	golang.org/x/crypto v0.19.0 // indirect
<<<<<<< HEAD
	golang.org/x/exp v0.0.0-20240213143201-ec583247a57a // indirect
=======
	golang.org/x/exp v0.0.0-20240222234643-814bf88cf225 // indirect
	golang.org/x/net v0.21.0 // indirect
>>>>>>> bdacf391
	golang.org/x/sync v0.6.0 // indirect
	golang.org/x/sys v0.17.0 // indirect
	golang.org/x/tools v0.18.0 // indirect
	google.golang.org/protobuf v1.32.0 // indirect
	gopkg.in/yaml.v2 v2.4.0 // indirect
	gopkg.in/yaml.v3 v3.0.1 // indirect
)

replace github.com/mattn/go-sqlite3 => github.com/88250/go-sqlite3 v1.14.13-0.20231214121541-e7f54c482950

//replace github.com/siyuan-note/dejavu => D:\88250\dejavu
//replace github.com/siyuan-note/riff => D:\88250\riff
//replace github.com/siyuan-note/httpclient => D:\88250\httpclient
//replace github.com/siyuan-note/filelock => D:\88250\filelock
//replace github.com/88250/lute => D:\gogogo\src\github.com\88250\lute
//replace github.com/88250/pdfcpu => D:\88250\pdfcpu
//replace github.com/88250/gulu => D:\88250\gulu
//replace github.com/mattn/go-sqlite3 => D:\88250\go-sqlite3
//replace github.com/88250/epub => D:\88250\epub
//replace github.com/siyuan-note/logging => D:\88250\logging<|MERGE_RESOLUTION|>--- conflicted
+++ resolved
@@ -96,12 +96,8 @@
 	github.com/cespare/xxhash/v2 v2.2.0 // indirect
 	github.com/chenzhuoyu/base64x v0.0.0-20230717121745-296ad89f973d // indirect
 	github.com/chenzhuoyu/iasm v0.9.1 // indirect
-<<<<<<< HEAD
-	github.com/dlclark/regexp2 v1.10.0 // indirect
-=======
 	github.com/cloudflare/circl v1.3.7 // indirect
 	github.com/dlclark/regexp2 v1.11.0 // indirect
->>>>>>> bdacf391
 	github.com/dsnet/compress v0.0.1 // indirect
 	github.com/fatih/set v0.2.1 // indirect
 	github.com/gigawattio/window v0.0.0-20180317192513-0f5467e35573 // indirect
@@ -171,12 +167,8 @@
 	go.uber.org/mock v0.4.0 // indirect
 	golang.org/x/arch v0.7.0 // indirect
 	golang.org/x/crypto v0.19.0 // indirect
-<<<<<<< HEAD
-	golang.org/x/exp v0.0.0-20240213143201-ec583247a57a // indirect
-=======
 	golang.org/x/exp v0.0.0-20240222234643-814bf88cf225 // indirect
 	golang.org/x/net v0.21.0 // indirect
->>>>>>> bdacf391
 	golang.org/x/sync v0.6.0 // indirect
 	golang.org/x/sys v0.17.0 // indirect
 	golang.org/x/tools v0.18.0 // indirect
