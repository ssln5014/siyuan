--- conflicted
+++ resolved
@@ -68,12 +68,7 @@
 	github.com/xuri/excelize/v2 v2.8.1
 	golang.org/x/image v0.15.0
 	golang.org/x/mobile v0.0.0-20230901161150-52620a4a7557
-<<<<<<< HEAD
-	golang.org/x/mod v0.16.0
-	golang.org/x/net v0.22.0
-=======
 	golang.org/x/mod v0.17.0
->>>>>>> 58038ae9
 	golang.org/x/text v0.14.0
 	golang.org/x/time v0.5.0
 )
@@ -171,20 +166,12 @@
 	github.com/yusufpapurcu/wmi v1.2.4 // indirect
 	go.uber.org/mock v0.4.0 // indirect
 	golang.org/x/arch v0.7.0 // indirect
-<<<<<<< HEAD
-	golang.org/x/crypto v0.21.0 // indirect
-	golang.org/x/exp v0.0.0-20240325151524-a685a6edb6d8 // indirect
-	golang.org/x/sync v0.6.0 // indirect
-	golang.org/x/sys v0.18.0 // indirect
-	golang.org/x/tools v0.19.0 // indirect
-=======
 	golang.org/x/crypto v0.22.0 // indirect
 	golang.org/x/exp v0.0.0-20240404231335-c0f41cb1a7a0 // indirect
 	golang.org/x/net v0.24.0 // indirect
 	golang.org/x/sync v0.7.0 // indirect
 	golang.org/x/sys v0.19.0 // indirect
 	golang.org/x/tools v0.20.0 // indirect
->>>>>>> 58038ae9
 	google.golang.org/protobuf v1.33.0 // indirect
 	gopkg.in/yaml.v2 v2.4.0 // indirect
 	gopkg.in/yaml.v3 v3.0.1 // indirect
