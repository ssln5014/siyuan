{
  "name": "SiYuan",
  "version": "2.11.0",
  "description": "Refactor your thinking",
  "homepage": "https://b3log.org/siyuan",
  "main": "./electron/main.js",
  "packageManager": "pnpm@8.9.2",
  "scripts": {
    "lint": "eslint . --fix --cache",
    "dev": "webpack --mode development",
    "dev:mobile": "webpack --mode development --config webpack.mobile.js",
    "dev:desktop": "webpack --mode development --config webpack.desktop.js",
    "dev:export": "webpack --mode development --config webpack.export.js",
    "build": "pnpm run '/build:.*/'",
    "build:app": "webpack --mode production",
    "build:mobile": "webpack --mode production --config webpack.mobile.js",
    "build:desktop": "webpack --mode production --config webpack.desktop.js",
    "build:export": "webpack --mode production --config webpack.export.js",
    "start": "NODE_ENV=development electron ./electron/main.js",
    "dist-appx": "ELECTRON_MIRROR=https://cnpmjs.org/mirrors/electron/ electron-builder --config electron-appx-builder.yml",
    "dist": "ELECTRON_MIRROR=https://cnpmjs.org/mirrors/electron/ electron-builder --config electron-builder.yml --publish=never",
    "dist-darwin": "ELECTRON_MIRROR=https://cnpmjs.org/mirrors/electron/ electron-builder --mac --config electron-builder-darwin.yml --publish=never",
    "dist-darwin-arm64": "ELECTRON_MIRROR=https://cnpmjs.org/mirrors/electron/ electron-builder --arm64 --mac --config electron-builder-darwin-arm64.yml --publish=never",
    "dist-linux": "ELECTRON_MIRROR=https://cnpmjs.org/mirrors/electron/ electron-builder --linux --config electron-builder-linux.yml --publish=never"
  },
  "keywords": [
    "markdown",
    "note-taking",
    "notebook"
  ],
  "author": {
    "name": "Yunnan Liandi Technology Co., Ltd.",
    "email": "845765@qq.com",
    "url": "https://ld246.com"
  },
  "maintainers": [
    {
      "name": "Liang Ding",
      "email": "845765@qq.com",
      "url": "https://ld246.com/member/88250"
    },
    {
      "name": "Liyuan Li",
      "email": "84588990@qq.com",
      "url": "https://ld246.com/member/Vanessa"
    }
  ],
  "devDependencies": {
    "@types/node": "^18.13.0",
    "@typescript-eslint/eslint-plugin": "^5.30.6",
    "@typescript-eslint/parser": "^5.30.6",
    "blueimp-md5": "^2.19.0",
    "clean-webpack-plugin": "^4.0.0",
    "css-loader": "^6.7.1",
    "dayjs": "^1.11.5",
<<<<<<< HEAD
    "electron": "27.1.0",
=======
    "electron": "27.1.2",
>>>>>>> a75abfb8
    "electron-builder": "^24.6.3",
    "encoding": "^0.1.13",
    "esbuild-loader": "^3.0.1",
    "eslint": "^8.19.0",
    "file-loader": "^6.2.0",
    "html-loader": "^2.1.2",
    "html-webpack-plugin": "^5.5.0",
    "iconv-lite": "^0.6.3",
    "ifdef-loader": "^2.3.2",
    "mini-css-extract-plugin": "2.7.6",
    "path-browserify": "^1.0.1",
    "safer-buffer": "^2.1.2",
    "sass": "^1.53.0",
    "sass-loader": "^12.6.0",
    "typescript": "^4.7.4",
    "webpack": "^5.76.0",
    "webpack-bundle-analyzer": "^4.5.0",
    "webpack-cli": "^4.10.0"
  },
  "dependencies": {
    "@electron/remote": "^2.0.12"
  }
}<|MERGE_RESOLUTION|>--- conflicted
+++ resolved
@@ -53,11 +53,7 @@
     "clean-webpack-plugin": "^4.0.0",
     "css-loader": "^6.7.1",
     "dayjs": "^1.11.5",
-<<<<<<< HEAD
-    "electron": "27.1.0",
-=======
     "electron": "27.1.2",
->>>>>>> a75abfb8
     "electron-builder": "^24.6.3",
     "encoding": "^0.1.13",
     "esbuild-loader": "^3.0.1",
