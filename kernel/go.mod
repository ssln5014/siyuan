--- conflicted
+++ resolved
@@ -96,14 +96,8 @@
 	github.com/aws/aws-sdk-go v1.51.24 // indirect
 	github.com/bytedance/sonic v1.11.5-alpha3 // indirect
 	github.com/cespare/xxhash/v2 v2.3.0 // indirect
-<<<<<<< HEAD
-	github.com/chenzhuoyu/base64x v0.0.0-20230717121745-296ad89f973d // indirect
-	github.com/chenzhuoyu/iasm v0.9.1 // indirect
-=======
-	github.com/cloudflare/circl v1.3.7 // indirect
 	github.com/cloudwego/base64x v0.1.2 // indirect
 	github.com/cloudwego/iasm v0.2.0 // indirect
->>>>>>> 398fdf16
 	github.com/dlclark/regexp2 v1.11.0 // indirect
 	github.com/dsnet/compress v0.0.1 // indirect
 	github.com/fatih/set v0.2.1 // indirect
@@ -174,12 +168,7 @@
 	go.uber.org/mock v0.4.0 // indirect
 	golang.org/x/arch v0.7.0 // indirect
 	golang.org/x/crypto v0.22.0 // indirect
-<<<<<<< HEAD
-	golang.org/x/exp v0.0.0-20240409090435-93d18d7e34b8 // indirect
-=======
 	golang.org/x/exp v0.0.0-20240416160154-fe59bbe5cc7f // indirect
-	golang.org/x/net v0.24.0 // indirect
->>>>>>> 398fdf16
 	golang.org/x/sync v0.7.0 // indirect
 	golang.org/x/sys v0.19.0 // indirect
 	golang.org/x/tools v0.20.0 // indirect
