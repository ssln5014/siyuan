--- conflicted
+++ resolved
@@ -34,8 +34,12 @@
     public appId: string;
 
     constructor() {
+        if (!window.webkit?.messageHandlers && !window.JSAndroid) {
+            registerServiceWorker(`${Constants.SERVICE_WORKER_PATH}?v=${Constants.SIYUAN_VERSION}`);
+        }
+        addScriptSync(`${Constants.PROTYLE_CDN}/js/lute/lute.min.js?v=${Constants.SIYUAN_VERSION}`, "protyleLuteScript");
+        addScript(`${Constants.PROTYLE_CDN}/js/protyle-html.js?v=${Constants.SIYUAN_VERSION}`, "protyleWcHtmlScript");
         addBaseURL();
-
         this.appId = Constants.SIYUAN_APPID;
         window.siyuan = {
             zIndex: 10,
@@ -58,7 +62,6 @@
                 }
             })
         };
-
         // 不能使用 touchstart，否则会被 event.stopImmediatePropagation() 阻塞
         window.addEventListener("click", (event: MouseEvent & { target: HTMLElement }) => {
             if (!window.siyuan.menus.menu.element.contains(event.target) && !hasClosestByAttribute(event.target, "data-menu", "true")) {
@@ -85,17 +88,7 @@
         });
         fetchPost("/api/system/getConf", {}, async (confResponse) => {
             window.siyuan.config = confResponse.data.conf;
-<<<<<<< HEAD
-
-            if (!window.webkit?.messageHandlers && !window.JSAndroid) {
-                await registerServiceWorker(`${Constants.SERVICE_WORKER_PATH}?v=${Constants.SIYUAN_VERSION}`);
-            }
-            addScriptSync(`${Constants.PROTYLE_CDN}/js/lute/lute.min.js?v=${Constants.SIYUAN_VERSION}`, "protyleLuteScript");
-            addScript(`${Constants.PROTYLE_CDN}/js/protyle-html.js?v=${Constants.SIYUAN_VERSION}`, "protyleWcHtmlScript");    
-
-=======
             correctHotkey(siyuanApp);
->>>>>>> 17e1a55c
             await loadPlugins(this);
             getLocalStorage(() => {
                 fetchGet(`/appearance/langs/${window.siyuan.config.appearance.lang}.json?v=${Constants.SIYUAN_VERSION}`, (lauguages: IObject) => {
