--- conflicted
+++ resolved
@@ -19,11 +19,7 @@
 import (
 	"strings"
 
-<<<<<<< HEAD
 	"github.com/siyuan-community/siyuan/kernel/util"
-=======
-	"github.com/siyuan-note/siyuan/kernel/util"
->>>>>>> 8dde66e4
 )
 
 type Filterable interface {
